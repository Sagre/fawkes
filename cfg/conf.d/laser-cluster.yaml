--- conflicted
+++ resolved
@@ -6,7 +6,7 @@
 laser-cluster:
 
   # Automatically start, i.e. set enabled to true?
-  auto-start: false
+  auto-start: true
 
   line_removal: false
   
@@ -38,16 +38,14 @@
   # this to be a different cluster (and thus restart the visibility history)
   cluster_switch_tolerance: 0.2
 
-<<<<<<< HEAD
   # How to select the best cluster?
   # min-angle: minimum angle between forward direction and direction to cluster
   # min-dist: minimum distance from sensor to cluster centroid
   cluster_selection_mode: min-dist
-=======
+
   # The maximum number of clusters to publish on the blackboard
   # The interfaces will be named "Laser Cluster N" for N=1..max_num_clusters
   max_num_clusters: 3
->>>>>>> a0b46acc
   
   # The frame in which the result should be published; frame
   result_frame: /base_link
