%YAML 1.2
%TAG ! tag:fawkesrobotics.org,cfg/
---
doc-url: !url http://trac.fawkesrobotics.org/wiki/Plugins/navgraph
---
navgraph:

  # Base TF Frame ID
  base_frame: !frame /base_link

  # Global TF Frame ID
  global_frame: /map

  # Blackboard interface ID for navigator interface of locomotion component
  navigator_interface_id: Navigator

  # Graph file to use for path planning
  graph_file: example.yaml

  # Max. distance between actual and target positions to deem the target
  # reached. This value is for intermediate nodes on a path; m
  # The value can be overwritten per node in the graph file.
  # NOTE: it is recommended to set this as graph default property
  travel_tolerance: 0.25

  # Max. distance between actual and target positions to deem the target
  # reached. This value is for the last node on a path; m
  # The value can be overwritten per node in the graph file.
  # NOTE: it is recommended to set this as graph default property
  target_tolerance: 0.15

  # Max. distance between actual and target orientation to deem the target
  # reached. This value is for the last node on a path; rad
  # NOTE: it is recommended to set this as graph default property
  orientation_tolerance: 0.2

  # When following a plan the robot will check all upcoming nodes if they
  # are close to the robot within this tolerance. If so, they take a shortcut
  # and will go to the node in the plan after the shortcut node.
  # This is potentially dangerous depending on the graph and navigator as it
  # might violate the typical graph constraint of only having direct-line-of-tavel
  # connections. The value can be overidden with a node property of the same name; m
  # NOTE: it is recommended to set this as graph default property
  shortcut_tolerance: 0.0

  # Interval in which the resend the goto command; sec
  resend_interval: 1.0

  # Interval in which to replan if constraints have been modified
  # since the last path planning.
  replan_interval: 2.0

  # Cost factor to decide whether to use new or old plan after re-planning.
  # The cost of the old (remaining partial) plan is multiplied with this
  # factor and then compared to the new plan's cost. Only if the new plan
  # is not more expensive than this result, it is used.
  # For example, when setting this to 1.0, the new plan is only considered
  # if it is at most as expensive as the current plan. When setting this to
  # 2.0, the new plan may be up to twice as expensive as the current plan
  # to switch.
  replan_cost_factor: 1.5

  # Update the visualization at this interval. This will trigger a compuation
  # of all constraints and if any change occurs the graph will be published
  # again. This is done whether the robot is currently driving or standing still.
  visualization_interval: 0.5

  # Time to keep moving after the target tolerance has been reached; sec
  # NOTE: it is recommended to set this as graph default property
  target_time: 2.5

  # Time to keep moving after the orientation tolerance has been reached; sec
  # NOTE: it is recommended to set this as graph default property
  target_ori_time: 2.5

  # If set to true, aborts traveling on error, e.g. if no writer exists for
  # the NavigatorInterface. If false, keeps trying and re-sending.
  # Setting this to false is risky, because skills then cannot react to an
  # error because none is reported. It is recommended to set this to false
  # only if you really know what you are doing.
  abort_on_error: true

  # Monitor graph file and automatically reload on changes?
  monitor_file: true

  # Write graph information to log on (re-)loading?
  log_graph: false

  visualization:

    # Set to true to enable visualization by publishing messages for rviz
    enable: true

    # The color for the cost factors (from constraints) of an edge is
    # scaled from red over orange to yellow (from 0.0 to 1.0). The
    # maximum scale value for the cost denotes when this should be
    # saturated and thus yellow, i.e.  a setting of 2.0 means that a
    # cost factor of 1.0 will be drawn as red, 1.5 as orange, and
    # anything greater or equal to 2.0 as yellow.
    cost_scale_max: 4.0

  # navgraph-static-constraints plugin configuration
  static-constraints:
    # A list of names of nodes that should be statically blocked
    nodes: ["P24"]
    # Static edge blocks. Format is "OriginNode--TargetNode". Node names
    # may not contain "--".
    edges: ["P32--P33"]
    # Static costs for specific edges. Format is
    # OriginNode--TargetNode:cost (node names may not contain "--" or
    # ":"). Use an empty list to not post any edge cost constraints.
    edge-costs: ["P11--P21:1.5", "P12--P22:2.0", "P21--P22:1.75"]

<<<<<<< HEAD
  interactive:
    out-file: navgraph-interactive-saved.yaml
=======
    # Static polygons for which all nodes within the polygons as well as
    # all edges passing through or ending within the polygon are blocked.
    # Specification is a string with /-separated points which are again
    # :-separated X:Y coordinates, e.g. "p1.x:p1.y/p2.x/p2.y...".
    # The polygons are automatically closed, i.e. if the last node is
    # different from the first the first is automatically appended.
    polygons: ["1.2:0.0/1.5:0.0/1.5:1.5/1.2:1.5"]
>>>>>>> 294333e0
<|MERGE_RESOLUTION|>--- conflicted
+++ resolved
@@ -111,10 +111,6 @@
     # ":"). Use an empty list to not post any edge cost constraints.
     edge-costs: ["P11--P21:1.5", "P12--P22:2.0", "P21--P22:1.75"]
 
-<<<<<<< HEAD
-  interactive:
-    out-file: navgraph-interactive-saved.yaml
-=======
     # Static polygons for which all nodes within the polygons as well as
     # all edges passing through or ending within the polygon are blocked.
     # Specification is a string with /-separated points which are again
@@ -122,4 +118,6 @@
     # The polygons are automatically closed, i.e. if the last node is
     # different from the first the first is automatically appended.
     polygons: ["1.2:0.0/1.5:0.0/1.5:1.5/1.2:1.5"]
->>>>>>> 294333e0
+
+  interactive:
+    out-file: navgraph-interactive-saved.yaml
