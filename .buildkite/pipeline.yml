--- conflicted
+++ resolved
@@ -33,11 +33,8 @@
   - label: ":fedora: Fedora"
     command:
       - .buildkite/build
-<<<<<<< HEAD
       - .buildkite/test
-=======
       - .buildkite/annotate
->>>>>>> 799f1838
     plugins:
       - *merged-pr-plugin
       - docker#v3.0.1:
@@ -48,11 +45,8 @@
   - label: ":ubuntu: Ubuntu"
     command:
       - .buildkite/build
-<<<<<<< HEAD
       - .buildkite/test
-=======
       - .buildkite/annotate
->>>>>>> 799f1838
     plugins:
       - *merged-pr-plugin
       - docker#v3.0.1:
