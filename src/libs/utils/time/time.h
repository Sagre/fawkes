--- conflicted
+++ resolved
@@ -69,9 +69,9 @@
  * @return time in microseconds
  */
 inline long int
-time_sec_to_usec(float sec)
+time_sec_to_usec(double sec)
 {
-  return (long)roundf(sec * 1000000.);
+  return (long)round(sec * 1000000.);
 }
 
 /** Get difference between two time structs in microseconds.
@@ -129,27 +129,19 @@
   Time & stamp();
   Time & stamp_systime();
 
-<<<<<<< HEAD
-  Time   operator+(const float sec) const;
+  Time   operator+(const double sec) const;
   Time   operator+(const long int usec) const;
   Time   operator+(const Time& t) const;
   Time   operator+(const Time* t) const;
   Time   operator-(const Time& t) const;
-  float  operator-(const Time* t) const;
+  double operator-(const Time* t) const;
   Time   operator-(const long int usec) const;
-  Time   operator-(const float sec) const;
-=======
-  Time   operator+(const double sec) const;
-  Time   operator+(const Time& t) const;
-  Time   operator+(const Time* t) const;
-  Time   operator-(const Time& t) const;
-  double  operator-(const Time* t) const;
->>>>>>> 814e1931
+  Time   operator-(const double sec) const;
   Time & operator+=(const long int usec);
   Time & operator+=(const Time& t);
   Time & operator+=(const double sec);
   Time & operator-=(const Time& t);
-  Time & operator-=(const float sec);
+  Time & operator-=(const double sec);
   Time & operator-=(const long int usec);
   Time & operator=(const Time& t);
   bool   operator==(const Time& t) const;
