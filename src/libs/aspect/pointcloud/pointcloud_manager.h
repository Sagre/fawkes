
/***************************************************************************
 *  pointcloud_manager.h - PointCloud manager for aspect
 *
 *  Created: Sun Nov 06 23:29:36 2011
 *  Copyright  2011  Tim Niemueller [www.niemueller.de]
 *
 ****************************************************************************/

/*  This program is free software; you can redistribute it and/or modify
 *  it under the terms of the GNU General Public License as published by
 *  the Free Software Foundation; either version 2 of the License, or
 *  (at your option) any later version. A runtime exception applies to
 *  this software (see LICENSE.GPL_WRE file mentioned below for details).
 *
 *  This program is distributed in the hope that it will be useful,
 *  but WITHOUT ANY WARRANTY; without even the implied warranty of
 *  MERCHANTABILITY or FITNESS FOR A PARTICULAR PURPOSE.  See the
 *  GNU Library General Public License for more details.
 *
 *  Read the full text in the LICENSE.GPL_WRE file in the doc directory.
 */

#ifndef __ASPECT_POINTCLOUD_POINTCLOUD_MANAGER_H_
#define __ASPECT_POINTCLOUD_POINTCLOUD_MANAGER_H_

#include <aspect/aspect.h>
#include <core/exception.h>
#include <core/utils/refptr.h>
#include <core/utils/lock_map.h>
#include <core/threading/mutex_locker.h>
#include <utils/time/time.h>

#include <pcl_utils/storage_adapter.h>

#include <vector>
#include <string>
#include <stdint.h>
#include <typeinfo>
#include <cstring>

namespace pcl {
  template <typename PointT>
    class PointCloud;
}

namespace fawkes {
#if 0 /* just to make Emacs auto-indent happy */
}
#endif

class PointCloudManager
{
 public:
  PointCloudManager();
  virtual ~PointCloudManager();

  template <typename PointT>
    void add_pointcloud(const char *id, RefPtr<pcl::PointCloud<PointT> > cloud);

  void remove_pointcloud(const char *id);

  template <typename PointT>
    const RefPtr<const pcl::PointCloud<PointT> > get_pointcloud(const char *id);
  bool exists_pointcloud(const char *id);

  /**  Check if point cloud of specified type exists.
   * @param id ID of point cloud to check
   * @return true if the point cloud exists, false otherwise
   */
  template <typename PointT>
  bool exists_pointcloud(const char *id);


  std::vector<std::string>  get_pointcloud_list() const;
  const fawkes::LockMap<std::string, pcl_utils::StorageAdapter *> &  get_pointclouds() const;
  const pcl_utils::StorageAdapter *  get_storage_adapter(const char *id);

 private:
  fawkes::LockMap<std::string, pcl_utils::StorageAdapter *>  __clouds;
};


template <typename PointT>
void
PointCloudManager::add_pointcloud(const char *id,
                                  RefPtr<pcl::PointCloud<PointT> > cloud)
{
  fawkes::MutexLocker lock(__clouds.mutex());

  if (__clouds.find(id) == __clouds.end()) {
    __clouds[id] = new pcl_utils::PointCloudStorageAdapter<PointT>(cloud);
  } else {
    throw Exception("Cloud %s already registered");
  }
}

template <typename PointT>
const RefPtr<const pcl::PointCloud<PointT> >
PointCloudManager::get_pointcloud(const char *id)
{
  fawkes::MutexLocker lock(__clouds.mutex());

  if (__clouds.find(id) != __clouds.end()) {
    pcl_utils::PointCloudStorageAdapter<PointT> *pa =
      dynamic_cast<pcl_utils::PointCloudStorageAdapter<PointT> *>(__clouds[id]);

    if (!pa) {
      // workaround for older compilers
      if (strcmp(__clouds[id]->get_typename(),
                 typeid(pcl_utils::PointCloudStorageAdapter<PointT> *).name()) == 0)
      {
        return static_cast<pcl_utils::PointCloudStorageAdapter<PointT> *>(__clouds[id])->cloud;
      }

      throw Exception("The desired point cloud is of a different type");
    }
    return pa->cloud;
  } else {
    throw Exception("No point cloud with ID '%s' registered", id);
  }
}

template <typename PointT>
bool
PointCloudManager::exists_pointcloud(const char *id)
{
  try {
    const RefPtr<const pcl::PointCloud<PointT> > p = get_pointcloud<PointT>(id);
    return true;
  } catch (Exception &e) {
    return false;
  }

}

<<<<<<< HEAD
template <typename PointT>
PointCloudManager::StorageAdapter *
PointCloudManager::PointCloudStorageAdapter<PointT>::clone() const
{
  return new PointCloudStorageAdapter<PointT>(this);
}


template <typename PointT>
void
PointCloudManager::PointCloudStorageAdapter<PointT>::get_time(fawkes::Time &time) const
{
#if defined(HAVE_ROS_PCL) || defined(ROSCPP_TYPES_H)
  time.set_time(cloud->header.stamp.sec, cloud->header.stamp.nsec / 1000);
#else
  fawkes::PointCloudTimestamp pclts;
  pclts.timestamp = cloud->header.stamp;
  time.set_time(pclts.time.sec, time.get_usec());
#endif
}



=======
>>>>>>> 0faa10e7
} // end namespace fawkes

#endif<|MERGE_RESOLUTION|>--- conflicted
+++ resolved
@@ -134,7 +134,6 @@
 
 }
 
-<<<<<<< HEAD
 template <typename PointT>
 PointCloudManager::StorageAdapter *
 PointCloudManager::PointCloudStorageAdapter<PointT>::clone() const
@@ -158,8 +157,6 @@
 
 
 
-=======
->>>>>>> 0faa10e7
 } // end namespace fawkes
 
 #endif