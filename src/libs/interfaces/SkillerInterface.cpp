--- conflicted
+++ resolved
@@ -60,23 +60,14 @@
   add_fieldinfo(IFT_STRING, "skill_string", 1024, data->skill_string);
   add_fieldinfo(IFT_STRING, "error", 128, data->error);
   add_fieldinfo(IFT_UINT32, "exclusive_controller", 1, &data->exclusive_controller);
-<<<<<<< HEAD
+  add_fieldinfo(IFT_UINT32, "msgid", 1, &data->msgid);
   add_fieldinfo(IFT_ENUM, "status", 1, &data->status, "SkillStatusEnum", &enum_map_SkillStatusEnum);
-=======
-  add_fieldinfo(IFT_UINT32, "msgid", 1, &data->msgid);
-  add_fieldinfo(IFT_ENUM, "status", 1, &data->status, "SkillStatusEnum");
-  add_fieldinfo(IFT_BOOL, "continuous", 1, &data->continuous);
->>>>>>> f8e3ae43
   add_messageinfo("ExecSkillMessage");
   add_messageinfo("RestartInterpreterMessage");
   add_messageinfo("StopExecMessage");
   add_messageinfo("AcquireControlMessage");
   add_messageinfo("ReleaseControlMessage");
-<<<<<<< HEAD
-  unsigned char tmp_hash[] = {0x85, 0xe6, 0xef, 0x71, 0xff, 0x6b, 0xe2, 0x3a, 0xdc, 0xb4, 0xca, 0xd9, 0xc4, 0xfe, 0xe4, 0x18};
-=======
-  unsigned char tmp_hash[] = {0xf4, 0x84, 0xd2, 0xd3, 0xdf, 0xfb, 0x6b, 0x9a, 0xe7, 0x6f, 0x64, 0xdf, 0xd9, 0xf0, 0x4f, 0xa2};
->>>>>>> f8e3ae43
+  unsigned char tmp_hash[] = {0x99, 0x14, 0xe6, 0x2b, 0x7f, 0x3b, 0x80, 0xb, 0xbd, 0x35, 0x10, 0xc0, 0x7e, 0xb5, 0xdc, 0x55};
   set_hash(tmp_hash);
 }
 
