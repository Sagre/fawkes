
/***************************************************************************
 *  communicator.cpp - protobuf network communication for CLIPS
 *
 *  Created: Tue Apr 16 13:51:14 2013
 *  Copyright  2013  Tim Niemueller [www.niemueller.de]
 ****************************************************************************/

/*  Redistribution and use in source and binary forms, with or without
 *  modification, are permitted provided that the following conditions
 *  are met:
 *
 * - Redistributions of source code must retain the above copyright
 *   notice, this list of conditions and the following disclaimer.
 * - Redistributions in binary form must reproduce the above copyright
 *   notice, this list of conditions and the following disclaimer in
 *   the documentation and/or other materials provided with the
 *   distribution.
 * - Neither the name of the authors nor the names of its contributors
 *   may be used to endorse or promote products derived from this
 *   software without specific prior written permission.
 *
 * THIS SOFTWARE IS PROVIDED BY THE COPYRIGHT HOLDERS AND CONTRIBUTORS
 * "AS IS" AND ANY EXPRESS OR IMPLIED WARRANTIES, INCLUDING, BUT NOT
 * LIMITED TO, THE IMPLIED WARRANTIES OF MERCHANTABILITY AND FITNESS
 * FOR A PARTICULAR PURPOSE ARE DISCLAIMED. IN NO EVENT SHALL THE
 * COPYRIGHT HOLDER OR CONTRIBUTORS BE LIABLE FOR ANY DIRECT,
 * INDIRECT, INCIDENTAL, SPECIAL, EXEMPLARY, OR CONSEQUENTIAL DAMAGES
 * (INCLUDING, BUT NOT LIMITED TO, PROCUREMENT OF SUBSTITUTE GOODS OR
 * SERVICES; LOSS OF USE, DATA, OR PROFITS; OR BUSINESS INTERRUPTION)
 * HOWEVER CAUSED AND ON ANY THEORY OF LIABILITY, WHETHER IN CONTRACT,
 * STRICT LIABILITY, OR TORT (INCLUDING NEGLIGENCE OR OTHERWISE)
 * ARISING IN ANY WAY OUT OF THE USE OF THIS SOFTWARE, EVEN IF ADVISED
 * OF THE POSSIBILITY OF SUCH DAMAGE.
 */

#include <protobuf_clips/communicator.h>

#include <core/threading/mutex_locker.h>
#include <logging/logger.h>
#include <protobuf_comm/client.h>
#include <protobuf_comm/server.h>
#include <protobuf_comm/peer.h>

#include <google/protobuf/descriptor.h>

#include <boost/format.hpp>

using namespace google::protobuf;
using namespace protobuf_comm;

namespace protobuf_clips {
#if 0 /* just to make Emacs auto-indent happy */
}
#endif

/** @class ClipsProtobufCommunicator <protobuf_clips/communicator.h>
 * CLIPS protobuf integration class.
 * This class adds functionality related to protobuf to a given CLIPS
 * environment. It supports the creation of communication channels
 * through protobuf_comm. An instance maintains its own message register
 * shared among server, peer, and clients.
 * @author Tim Niemueller
 */

/** Constructor.
 * @param env CLIPS environment to which to provide the protobuf functionality
 * @param env_mutex mutex to lock when operating on the CLIPS environment.
 * @param logger optional logger for informational output
 */
ClipsProtobufCommunicator::ClipsProtobufCommunicator(CLIPS::Environment *env,
<<<<<<< HEAD
						     fawkes::Mutex &env_mutex,
						     fawkes::Logger *logger)
  : clips_(env), clips_mutex_(env_mutex), logger_(logger), server_(NULL)
=======
						     fawkes::Mutex &env_mutex)
  : clips_(env), clips_mutex_(env_mutex), server_(NULL), next_client_id_(0)
>>>>>>> f8e3ae43
{
  message_register_ = new MessageRegister();
  setup_clips();
}

/** Constructor.
 * @param env CLIPS environment to which to provide the protobuf functionality
 * @param env_mutex mutex to lock when operating on the CLIPS environment.
 * @param proto_path proto path passed to a newly instantiated message register
 * @param logger optional logger for informational output
 */
ClipsProtobufCommunicator::ClipsProtobufCommunicator(CLIPS::Environment *env,
						     fawkes::Mutex &env_mutex,
<<<<<<< HEAD
						     std::vector<std::string> &proto_path,
						     fawkes::Logger *logger)
  : clips_(env), clips_mutex_(env_mutex), logger_(logger), server_(NULL)
=======
						     std::vector<std::string> &proto_path)
  : clips_(env), clips_mutex_(env_mutex), server_(NULL), next_client_id_(0)
>>>>>>> f8e3ae43
{
  message_register_ = new MessageRegister(proto_path);
  setup_clips();
}


/** Destructor. */
ClipsProtobufCommunicator::~ClipsProtobufCommunicator()
{
  {
    fawkes::MutexLocker lock(&clips_mutex_);

    for (auto f : functions_) {
      clips_->remove_function(f);
    }
    functions_.clear();
  }

  for (auto c : clients_) {
    delete c.second;
  }
  clients_.clear();

  delete message_register_;
  delete server_;
}


#define ADD_FUNCTION(n, s)						\
  clips_->add_function(n, s);						\
  functions_.push_back(n);


/** Setup CLIPS environment. */
void
ClipsProtobufCommunicator::setup_clips()
{
  fawkes::MutexLocker lock(&clips_mutex_);

  ADD_FUNCTION("pb-register-type", (sigc::slot<CLIPS::Value, std::string>(sigc::mem_fun(*this, &ClipsProtobufCommunicator::clips_pb_register_type))));
  ADD_FUNCTION("pb-field-names", (sigc::slot<CLIPS::Values, void *>(sigc::mem_fun(*this, &ClipsProtobufCommunicator::clips_pb_field_names))));
  ADD_FUNCTION("pb-field-type", (sigc::slot<CLIPS::Value, void *, std::string>(sigc::mem_fun(*this, &ClipsProtobufCommunicator::clips_pb_field_type))));
  ADD_FUNCTION("pb-has-field", (sigc::slot<CLIPS::Value, void *, std::string>(sigc::mem_fun(*this, &ClipsProtobufCommunicator::clips_pb_has_field))));
  ADD_FUNCTION("pb-field-label", (sigc::slot<CLIPS::Value, void *, std::string>(sigc::mem_fun(*this, &ClipsProtobufCommunicator::clips_pb_field_label))));
  ADD_FUNCTION("pb-field-value", (sigc::slot<CLIPS::Value, void *, std::string>(sigc::mem_fun(*this, &ClipsProtobufCommunicator::clips_pb_field_value))));
  ADD_FUNCTION("pb-field-list", (sigc::slot<CLIPS::Values, void *, std::string>(sigc::mem_fun(*this, &ClipsProtobufCommunicator::clips_pb_field_list))));
  ADD_FUNCTION("pb-field-is-list", (sigc::slot<CLIPS::Value, void *, std::string>(sigc::mem_fun(*this, &ClipsProtobufCommunicator::clips_pb_field_is_list))));
  ADD_FUNCTION("pb-create", (sigc::slot<CLIPS::Value, std::string>(sigc::mem_fun(*this, &ClipsProtobufCommunicator::clips_pb_create))));
  ADD_FUNCTION("pb-destroy", (sigc::slot<void, void *>(sigc::mem_fun(*this, &ClipsProtobufCommunicator::clips_pb_destroy))));
  ADD_FUNCTION("pb-ref", (sigc::slot<CLIPS::Value, void *>(sigc::mem_fun(*this, &ClipsProtobufCommunicator::clips_pb_ref))));
  ADD_FUNCTION("pb-set-field", (sigc::slot<void, void *, std::string, CLIPS::Value>(sigc::mem_fun(*this, &ClipsProtobufCommunicator::clips_pb_set_field))));
  ADD_FUNCTION("pb-add-list", (sigc::slot<void, void *, std::string, CLIPS::Value>(sigc::mem_fun(*this, &ClipsProtobufCommunicator::clips_pb_add_list))));
  ADD_FUNCTION("pb-send", (sigc::slot<void, long int, void *>(sigc::mem_fun(*this, &ClipsProtobufCommunicator::clips_pb_send))));
  ADD_FUNCTION("pb-tostring", (sigc::slot<std::string, void *>(sigc::mem_fun(*this, &ClipsProtobufCommunicator::clips_pb_tostring))));
  ADD_FUNCTION("pb-server-enable", (sigc::slot<void, int>(sigc::mem_fun(*this, &ClipsProtobufCommunicator::enable_server))));
  ADD_FUNCTION("pb-server-disable", (sigc::slot<void>(sigc::mem_fun(*this, &ClipsProtobufCommunicator::disable_server))));
  ADD_FUNCTION("pb-peer-create", (sigc::slot<long int, std::string, int>(sigc::mem_fun(*this, &ClipsProtobufCommunicator::clips_pb_peer_create))));
  ADD_FUNCTION("pb-peer-create-local", (sigc::slot<long int, std::string, int, int>(sigc::mem_fun(*this, &ClipsProtobufCommunicator::clips_pb_peer_create_local))));
  ADD_FUNCTION("pb-peer-create-crypto",
	       (sigc::slot<long int, std::string, int, std::string, std::string>
		 (sigc::mem_fun(*this, &ClipsProtobufCommunicator::clips_pb_peer_create_crypto))));
  ADD_FUNCTION("pb-peer-create-local-crypto",
	       (sigc::slot<long int, std::string, int, int, std::string, std::string>
		 (sigc::mem_fun(*this, &ClipsProtobufCommunicator::clips_pb_peer_create_local_crypto))));
  ADD_FUNCTION("pb-peer-destroy", (sigc::slot<void, long int>(sigc::mem_fun(*this, &ClipsProtobufCommunicator::clips_pb_peer_destroy))));
  ADD_FUNCTION("pb-peer-setup-crypto", (sigc::slot<void, long int, std::string, std::string>(sigc::mem_fun(*this, &ClipsProtobufCommunicator::clips_pb_peer_setup_crypto))));
  ADD_FUNCTION("pb-broadcast", (sigc::slot<void, long int, void *>(sigc::mem_fun(*this, &ClipsProtobufCommunicator::clips_pb_broadcast))));
  ADD_FUNCTION("pb-connect", (sigc::slot<long int, std::string, int>(sigc::mem_fun(*this, &ClipsProtobufCommunicator::clips_pb_client_connect))));
  ADD_FUNCTION("pb-disconnect", (sigc::slot<void, long int>(sigc::mem_fun(*this, &ClipsProtobufCommunicator::clips_pb_disconnect))));
}

/** Enable protobuf stream server.
 * @param port TCP port to listen on for connections
 */
void
ClipsProtobufCommunicator::enable_server(int port)
{
  if ((port > 0) && ! server_) {
    server_ = new protobuf_comm::ProtobufStreamServer(port, message_register_);

    server_->signal_connected()
      .connect(boost::bind(&ClipsProtobufCommunicator::handle_server_client_connected, this, _1, _2));
    server_->signal_disconnected()
      .connect(boost::bind(&ClipsProtobufCommunicator::handle_server_client_disconnected, this, _1, _2));
    server_->signal_received()
      .connect(boost::bind(&ClipsProtobufCommunicator::handle_server_client_msg, this, _1, _2, _3, _4));
    server_->signal_receive_failed()
      .connect(boost::bind(&ClipsProtobufCommunicator::handle_server_client_fail, this, _1, _2, _3, _4));
  }

}


/** Disable protobu stream server. */
void
ClipsProtobufCommunicator::disable_server()
{
  delete server_;
  server_ = NULL;
}


/** Enable protobuf peer.
 * @param address IP address to send messages to
 * @param send_port UDP port to send messages to
 * @param recv_port UDP port to receive messages on, 0 to use the same as the @p send_port
 * @param crypto_key encryption key
 * @param cipher cipher suite, see BufferEncryptor for supported types
 * @return peer identifier
 */
long int
ClipsProtobufCommunicator::clips_pb_peer_create_local_crypto(std::string address, int send_port, int recv_port,
							     std::string crypto_key, std::string cipher)
{
  if (recv_port <= 0)  recv_port = send_port;

  if (send_port > 0) {
    protobuf_comm::ProtobufBroadcastPeer *peer =
      new protobuf_comm::ProtobufBroadcastPeer(address, send_port, recv_port,
					       message_register_, crypto_key, cipher);

    long int peer_id;
    {
      fawkes::MutexLocker lock(&map_mutex_);
      peer_id = ++next_client_id_;
      peers_[peer_id] = peer;
    }

    peer->signal_received()
      .connect(boost::bind(&ClipsProtobufCommunicator::handle_peer_msg, this, peer_id, _1, _2, _3, _4));
    peer->signal_recv_error()
      .connect(boost::bind(&ClipsProtobufCommunicator::handle_peer_recv_error, this, peer_id, _1, _2));
    peer->signal_send_error()
      .connect(boost::bind(&ClipsProtobufCommunicator::handle_peer_send_error, this, peer_id, _1));

    return peer_id;
  } else {
    return 0;
  }
}

/** Enable protobuf peer.
 * @param address IP address to send messages to
 * @param port UDP port to send and receive messages
 * @param crypto_key encryption key
 * @param cipher cipher suite, see BufferEncryptor for supported types
 * @return peer identifier
 */
long int
ClipsProtobufCommunicator::clips_pb_peer_create_crypto(std::string address, int port,
						       std::string crypto_key, std::string cipher)
{
  return clips_pb_peer_create_local_crypto(address, port, port, crypto_key, cipher);
}

/** Enable protobuf peer.
 * @param address IP address to send messages to
 * @param port UDP port to send and receive messages
 * @return peer identifier
 */
long int
ClipsProtobufCommunicator::clips_pb_peer_create(std::string address, int port)
{
  return clips_pb_peer_create_local_crypto(address, port, port);
}

/** Enable protobuf peer.
 * @param address IP address to send messages to
 * @param send_port UDP port to send messages to
 * @param recv_port UDP port to receive messages on, 0 to use the same as the @p send_port
 * @return peer identifier
 */
long int
ClipsProtobufCommunicator::clips_pb_peer_create_local(std::string address, int send_port,
						      int recv_port)
{
  return clips_pb_peer_create_local_crypto(address, send_port, recv_port);
}


/** Disable peer.
 * @param peer_id ID of the peer to destroy
 */
void
ClipsProtobufCommunicator::clips_pb_peer_destroy(long int peer_id)
{
  if (peers_.find(peer_id) != peers_.end()) {
    delete peers_[peer_id];
    peers_.erase(peer_id);
  }
}


/** Setup crypto for peer. 
 * @param peer_id ID of the peer to destroy
 * @param crypto_key encryption key
 * @param cipher cipher suite, see BufferEncryptor for supported types
 */
void
ClipsProtobufCommunicator::clips_pb_peer_setup_crypto(long int peer_id,
						      std::string crypto_key, std::string cipher)
{
  if (peers_.find(peer_id) != peers_.end()) {
    peers_[peer_id]->setup_crypto(crypto_key, cipher);
  }
}


/** Register a new message type.
 * @param full_name full name of type to register
 * @return true if the type was successfully registered, false otherwise
 */
CLIPS::Value
ClipsProtobufCommunicator::clips_pb_register_type(std::string full_name)
{
  try {
    message_register_->add_message_type(full_name);
    return CLIPS::Value("TRUE", CLIPS::TYPE_SYMBOL);
  } catch (std::runtime_error &e) {
    if (logger_) {
      logger_->log_error("CLIPS-Protobuf", "Registering type %s failed: %s",
			 full_name.c_str(), e.what());
    }
    return CLIPS::Value("FALSE", CLIPS::TYPE_SYMBOL);
  }
}



CLIPS::Value
ClipsProtobufCommunicator::clips_pb_create(std::string full_name)
{
  try {
    std::shared_ptr<google::protobuf::Message> m =
      message_register_->new_message_for(full_name);
    return CLIPS::Value(new std::shared_ptr<google::protobuf::Message>(m));
  } catch (std::runtime_error &e) {
    if (logger_) {
      logger_->log_warn("CLIPS-Protobuf", "Cannot create message of type %s: %s",
			full_name.c_str(), e.what());
    }
    return CLIPS::Value(new std::shared_ptr<google::protobuf::Message>());
  }
}


CLIPS::Value
ClipsProtobufCommunicator::clips_pb_ref(void *msgptr)
{
  std::shared_ptr<google::protobuf::Message> *m =
    static_cast<std::shared_ptr<google::protobuf::Message> *>(msgptr);
  if (!*m) return new std::shared_ptr<google::protobuf::Message>();

  return CLIPS::Value(new std::shared_ptr<google::protobuf::Message>(*m));
}


void
ClipsProtobufCommunicator::clips_pb_destroy(void *msgptr)
{
  std::shared_ptr<google::protobuf::Message> *m =
    static_cast<std::shared_ptr<google::protobuf::Message> *>(msgptr);
  if (!*m) return;

  delete m;
}


CLIPS::Values
ClipsProtobufCommunicator::clips_pb_field_names(void *msgptr)
{
  std::shared_ptr<google::protobuf::Message> *m =
    static_cast<std::shared_ptr<google::protobuf::Message> *>(msgptr);
  if (!*m) return CLIPS::Values();

  const Descriptor *desc = (*m)->GetDescriptor();
  const int field_count  = desc->field_count();
  CLIPS::Values field_names(field_count);
  for (int i = 0; i < field_count; ++i) {
    field_names[i].set(desc->field(i)->name(), true);
  }
  return field_names;
}

CLIPS::Value
ClipsProtobufCommunicator::clips_pb_field_type(void *msgptr, std::string field_name)
{
  std::shared_ptr<google::protobuf::Message> *m =
    static_cast<std::shared_ptr<google::protobuf::Message> *>(msgptr);
  if (!*m) return CLIPS::Value("INVALID-MESSAGE", CLIPS::TYPE_SYMBOL);

  const Descriptor *desc       = (*m)->GetDescriptor();
  const FieldDescriptor *field = desc->FindFieldByName(field_name);
  if (! field) {
    return CLIPS::Value("DOES-NOT-EXIST", CLIPS::TYPE_SYMBOL);
  }
  switch (field->type()) {
  case FieldDescriptor::TYPE_DOUBLE:   return CLIPS::Value("DOUBLE", CLIPS::TYPE_SYMBOL);
  case FieldDescriptor::TYPE_FLOAT:    return CLIPS::Value("FLOAT", CLIPS::TYPE_SYMBOL);
  case FieldDescriptor::TYPE_INT64:    return CLIPS::Value("INT64", CLIPS::TYPE_SYMBOL);
  case FieldDescriptor::TYPE_UINT64:   return CLIPS::Value("UINT64", CLIPS::TYPE_SYMBOL);
  case FieldDescriptor::TYPE_INT32:    return CLIPS::Value("INT32", CLIPS::TYPE_SYMBOL);
  case FieldDescriptor::TYPE_FIXED64:  return CLIPS::Value("FIXED64", CLIPS::TYPE_SYMBOL);
  case FieldDescriptor::TYPE_FIXED32:  return CLIPS::Value("FIXED32", CLIPS::TYPE_SYMBOL);
  case FieldDescriptor::TYPE_BOOL:     return CLIPS::Value("BOOL", CLIPS::TYPE_SYMBOL);
  case FieldDescriptor::TYPE_STRING:   return CLIPS::Value("STRING", CLIPS::TYPE_SYMBOL);
  case FieldDescriptor::TYPE_MESSAGE:  return CLIPS::Value("MESSAGE", CLIPS::TYPE_SYMBOL);
  case FieldDescriptor::TYPE_BYTES:    return CLIPS::Value("BYTES", CLIPS::TYPE_SYMBOL);
  case FieldDescriptor::TYPE_UINT32:   return CLIPS::Value("UINT32", CLIPS::TYPE_SYMBOL);
  case FieldDescriptor::TYPE_ENUM:     return CLIPS::Value("ENUM", CLIPS::TYPE_SYMBOL);
  case FieldDescriptor::TYPE_SFIXED32: return CLIPS::Value("SFIXED32", CLIPS::TYPE_SYMBOL);
  case FieldDescriptor::TYPE_SFIXED64: return CLIPS::Value("SFIXED64", CLIPS::TYPE_SYMBOL);
  case FieldDescriptor::TYPE_SINT32:   return CLIPS::Value("SINT32", CLIPS::TYPE_SYMBOL);
  case FieldDescriptor::TYPE_SINT64:   return CLIPS::Value("SINT64", CLIPS::TYPE_SYMBOL);
  default: return CLIPS::Value("UNKNOWN", CLIPS::TYPE_SYMBOL);
  }
}

CLIPS::Value
ClipsProtobufCommunicator::clips_pb_has_field(void *msgptr, std::string field_name)
{
  std::shared_ptr<google::protobuf::Message> *m =
    static_cast<std::shared_ptr<google::protobuf::Message> *>(msgptr);
  if (!*m) return false;

  const Descriptor *desc       = (*m)->GetDescriptor();
  const FieldDescriptor *field = desc->FindFieldByName(field_name);
  if (! field)  return false;

  const Reflection *refl       = (*m)->GetReflection();

  if (field->is_repeated()) {
    return CLIPS::Value((refl->FieldSize(**m, field) > 0) ? "TRUE" : "FALSE",
			CLIPS::TYPE_SYMBOL);
  } else if (field->is_optional()) {
    return CLIPS::Value(refl->HasField(**m, field) ? "TRUE" : "FALSE",
			CLIPS::TYPE_SYMBOL);
  } else {
    return CLIPS::Value("TRUE", CLIPS::TYPE_SYMBOL);
  }
}


CLIPS::Value
ClipsProtobufCommunicator::clips_pb_field_label(void *msgptr, std::string field_name)
{
  std::shared_ptr<google::protobuf::Message> *m =
    static_cast<std::shared_ptr<google::protobuf::Message> *>(msgptr);
  if (!*m) return CLIPS::Value("INVALID-MESSAGE", CLIPS::TYPE_SYMBOL);

  const Descriptor *desc       = (*m)->GetDescriptor();
  const FieldDescriptor *field = desc->FindFieldByName(field_name);
  if (! field) {
    return CLIPS::Value("DOES-NOT-EXIST", CLIPS::TYPE_SYMBOL);
  }
  switch (field->label()) {
  case FieldDescriptor::LABEL_OPTIONAL: return CLIPS::Value("OPTIONAL", CLIPS::TYPE_SYMBOL);
  case FieldDescriptor::LABEL_REQUIRED: return CLIPS::Value("REQUIRED", CLIPS::TYPE_SYMBOL);
  case FieldDescriptor::LABEL_REPEATED: return CLIPS::Value("REPEATED", CLIPS::TYPE_SYMBOL);
  default:                              return CLIPS::Value("UNKNOWN", CLIPS::TYPE_SYMBOL);
  }
}

CLIPS::Value
ClipsProtobufCommunicator::clips_pb_field_value(void *msgptr, std::string field_name)
{
  std::shared_ptr<google::protobuf::Message> *m =
    static_cast<std::shared_ptr<google::protobuf::Message> *>(msgptr);
  if (!*m) return CLIPS::Value("INVALID-MESSAGE", CLIPS::TYPE_SYMBOL);

  const Descriptor *desc       = (*m)->GetDescriptor();
  const FieldDescriptor *field = desc->FindFieldByName(field_name);
  if (! field) {
    if (logger_) {
      logger_->log_warn("CLIPS-Protobuf", "Field %s of %s does not exist",
			field_name.c_str(), (*m)->GetTypeName().c_str());
    }
    return CLIPS::Value("DOES-NOT-EXIST", CLIPS::TYPE_SYMBOL);
  }
  const Reflection *refl       = (*m)->GetReflection();
  if (field->type() != FieldDescriptor::TYPE_MESSAGE && ! refl->HasField(**m, field)) {
    if (logger_) {
        logger_->log_warn("CLIPS-Protobuf", "Field %s of %s not set",
			  field_name.c_str(), (*m)->GetTypeName().c_str());
    }
    return CLIPS::Value("NOT-SET", CLIPS::TYPE_SYMBOL);
  }
  switch (field->type()) {
  case FieldDescriptor::TYPE_DOUBLE:   return CLIPS::Value(refl->GetDouble(**m, field));
  case FieldDescriptor::TYPE_FLOAT:    return CLIPS::Value(refl->GetFloat(**m, field));
  case FieldDescriptor::TYPE_INT64:    return CLIPS::Value(refl->GetInt64(**m, field));
  case FieldDescriptor::TYPE_UINT64:
    return CLIPS::Value((long int)refl->GetUInt64(**m, field));
  case FieldDescriptor::TYPE_INT32:    return CLIPS::Value(refl->GetInt32(**m, field));
  case FieldDescriptor::TYPE_FIXED64:
    return CLIPS::Value((long int)refl->GetUInt64(**m, field));
  case FieldDescriptor::TYPE_FIXED32:  return CLIPS::Value(refl->GetUInt32(**m, field));
  case FieldDescriptor::TYPE_BOOL:
    //Booleans are represented as Symbols in CLIPS
    if(refl->GetBool(**m, field)){
      return CLIPS::Value("TRUE", CLIPS::TYPE_SYMBOL);
    }
    else{
      return CLIPS::Value("FALSE", CLIPS::TYPE_SYMBOL);
    }
  case FieldDescriptor::TYPE_STRING:   return CLIPS::Value(refl->GetString(**m, field));
  case FieldDescriptor::TYPE_MESSAGE:
    {
      const google::protobuf::Message &mfield = refl->GetMessage(**m, field);
      google::protobuf::Message *mcopy = mfield.New();
      mcopy->CopyFrom(mfield);
      void *ptr = new std::shared_ptr<google::protobuf::Message>(mcopy);
      return CLIPS::Value(ptr);
    }
  case FieldDescriptor::TYPE_BYTES:    return CLIPS::Value((char *)"bytes");
  case FieldDescriptor::TYPE_UINT32:   return CLIPS::Value(refl->GetUInt32(**m, field));
  case FieldDescriptor::TYPE_ENUM:
    return CLIPS::Value(refl->GetEnum(**m, field)->name(), CLIPS::TYPE_SYMBOL);
  case FieldDescriptor::TYPE_SFIXED32: return CLIPS::Value(refl->GetInt32(**m, field));
  case FieldDescriptor::TYPE_SFIXED64: return CLIPS::Value(refl->GetInt64(**m, field));
  case FieldDescriptor::TYPE_SINT32:   return CLIPS::Value(refl->GetInt32(**m, field));
  case FieldDescriptor::TYPE_SINT64:   return CLIPS::Value(refl->GetInt64(**m, field));
  default:
    throw std::logic_error("Unknown protobuf field type encountered");
  }
}


void
ClipsProtobufCommunicator::clips_pb_set_field(void *msgptr, std::string field_name, CLIPS::Value value)
{
  std::shared_ptr<google::protobuf::Message> *m =
    static_cast<std::shared_ptr<google::protobuf::Message> *>(msgptr);
  if (!*m) return;

  const Descriptor *desc       = (*m)->GetDescriptor();
  const FieldDescriptor *field = desc->FindFieldByName(field_name);
  if (! field) {
    if (logger_) {
      logger_->log_warn("CLIPS-Protobuf",
			"Could not find field %s", field_name.c_str());
    }
    return;
  }
  const Reflection *refl       = (*m)->GetReflection();

  try {
    switch (field->type()) {
    case FieldDescriptor::TYPE_DOUBLE:
      refl->SetDouble(m->get(), field, value.as_float()); break;
    case FieldDescriptor::TYPE_FLOAT:
      refl->SetFloat(m->get(), field, value.as_float());  break;
    case FieldDescriptor::TYPE_SFIXED64:
    case FieldDescriptor::TYPE_SINT64:
    case FieldDescriptor::TYPE_INT64:
      refl->SetInt64(m->get(), field, value.as_integer());  break;
    case FieldDescriptor::TYPE_FIXED64:
    case FieldDescriptor::TYPE_UINT64:
      refl->SetUInt64(m->get(), field, value.as_integer()); break;
    case FieldDescriptor::TYPE_SFIXED32:
    case FieldDescriptor::TYPE_SINT32:
    case FieldDescriptor::TYPE_INT32:
      refl->SetInt32(m->get(), field, value.as_integer()); break;
    case FieldDescriptor::TYPE_BOOL:
      refl->SetBool(m->get(), field, (value == "TRUE"));
      break;
    case FieldDescriptor::TYPE_STRING:
      refl->SetString(m->get(), field, value.as_string()); break;
    case FieldDescriptor::TYPE_MESSAGE:
      {
	std::shared_ptr<google::protobuf::Message> *mfrom =
	  static_cast<std::shared_ptr<google::protobuf::Message> *>(value.as_address());
	Message *mut_msg = refl->MutableMessage(m->get(), field);
	mut_msg->CopyFrom(**mfrom);
	delete mfrom;
      }
      break;
    case FieldDescriptor::TYPE_BYTES:    break;
    case FieldDescriptor::TYPE_FIXED32:
    case FieldDescriptor::TYPE_UINT32:
      refl->SetUInt32(m->get(), field, value.as_integer()); break;
    case FieldDescriptor::TYPE_ENUM:
      {
	const EnumDescriptor *enumdesc = field->enum_type();
	const EnumValueDescriptor *enumval = enumdesc->FindValueByName(value);
	if (enumval) {
	  refl->SetEnum(m->get(), field, enumval);
	} else {
	  if (logger_) {
	    logger_->log_warn("CLIPS-Protobuf", "%s: cannot set invalid "
			      "enum value '%s' on '%s'",
			      (*m)->GetTypeName().c_str(),
			      value.as_string().c_str(), field_name.c_str());
	  }
	}
      }
      break;
    default:
      throw std::logic_error("Unknown protobuf field type encountered");
    }
  } catch (std::logic_error &e) {
    if (logger_) {
      logger_->log_warn("CLIPS-Protobuf", "Failed to set field %s of %s: %s "
			"(type %d, as string %s)",
			field_name.c_str(), (*m)->GetTypeName().c_str(), e.what(),
			value.type(), to_string(value).c_str());
    }
  }
}


void
ClipsProtobufCommunicator::clips_pb_add_list(void *msgptr, std::string field_name, CLIPS::Value value)
{
  std::shared_ptr<google::protobuf::Message> *m =
    static_cast<std::shared_ptr<google::protobuf::Message> *>(msgptr);
  if (!(m || *m)) return;

  const Descriptor *desc       = (*m)->GetDescriptor();
  const FieldDescriptor *field = desc->FindFieldByName(field_name);
  if (! field) {
    if (logger_) {
      logger_->log_warn("CLIPS-Protobuf", "Could not find field %s",
			field_name.c_str());
    }
    return;
  }
  const Reflection *refl       = (*m)->GetReflection();

  try {
    switch (field->type()) {
    case FieldDescriptor::TYPE_DOUBLE:   refl->AddDouble(m->get(), field, value); break;
    case FieldDescriptor::TYPE_FLOAT:    refl->AddFloat(m->get(), field, value);  break;
    case FieldDescriptor::TYPE_SFIXED64:
    case FieldDescriptor::TYPE_SINT64:
    case FieldDescriptor::TYPE_INT64:
      refl->AddInt64(m->get(), field, value);  break;
    case FieldDescriptor::TYPE_FIXED64:
    case FieldDescriptor::TYPE_UINT64:
      refl->AddUInt64(m->get(), field, (long int)value); break;
    case FieldDescriptor::TYPE_SFIXED32:
    case FieldDescriptor::TYPE_SINT32:
  case FieldDescriptor::TYPE_INT32:
      refl->AddInt32(m->get(), field, value); break;
    case FieldDescriptor::TYPE_BOOL:
      refl->AddBool(m->get(), field, (value == "TRUE"));
      break;
    case FieldDescriptor::TYPE_STRING:   refl->AddString(m->get(), field, value); break;
    case FieldDescriptor::TYPE_MESSAGE:
      {
	std::shared_ptr<google::protobuf::Message> *mfrom =
	  static_cast<std::shared_ptr<google::protobuf::Message> *>(value.as_address());
	Message *new_msg = refl->AddMessage(m->get(), field);
	new_msg->CopyFrom(**mfrom);
	delete mfrom;
      }
      break;
    case FieldDescriptor::TYPE_BYTES:    break;
    case FieldDescriptor::TYPE_FIXED32:
    case FieldDescriptor::TYPE_UINT32:
      refl->AddUInt32(m->get(), field, value); break;
    case FieldDescriptor::TYPE_ENUM:
      {
	const EnumDescriptor *enumdesc = field->enum_type();
	const EnumValueDescriptor *enumval = enumdesc->FindValueByName(value);
	if (enumval)  refl->AddEnum(m->get(), field, enumval);
      }
      break;
    default:
      throw std::logic_error("Unknown protobuf field type encountered");
    }
  } catch (std::logic_error &e) {
    if (logger_) {
      logger_->log_warn("CLIPS-Protobuf", "Failed to add field %s of %s: %s",
			field_name.c_str(), (*m)->GetTypeName().c_str(), e.what());
    }
  }
}


long int
ClipsProtobufCommunicator::clips_pb_client_connect(std::string host, int port)
{
  if (port <= 0) return false;

  ProtobufStreamClient *client = new ProtobufStreamClient(message_register_);

  long int client_id;
  {
    fawkes::MutexLocker lock(&map_mutex_);
    client_id = ++next_client_id_;
    clients_[client_id] = client;
  }

  client->signal_connected().connect(
    boost::bind(&ClipsProtobufCommunicator::handle_client_connected, this, client_id));
  client->signal_disconnected().connect(
    boost::bind(&ClipsProtobufCommunicator::handle_client_disconnected,
		this, client_id, boost::asio::placeholders::error));
  client->signal_received().connect(
    boost::bind(&ClipsProtobufCommunicator::handle_client_msg, this, client_id, _1, _2, _3));
  client->signal_receive_failed().connect(
    boost::bind(&ClipsProtobufCommunicator::handle_client_receive_fail, this, client_id, _1, _2, _3));

  client->async_connect(host.c_str(), port);
  return CLIPS::Value(client_id);
}


void
ClipsProtobufCommunicator::clips_pb_send(long int client_id, void *msgptr)
{
  std::shared_ptr<google::protobuf::Message> *m =
    static_cast<std::shared_ptr<google::protobuf::Message> *>(msgptr);
  if (!(m || *m)) {
    if (logger_) {
      logger_->log_warn("CLIPS-Protobuf",
			"Cannot send to %li: invalid message", client_id);
    }
    return;
  }

  try {
    fawkes::MutexLocker lock(&map_mutex_);

    if (server_ && server_clients_.find(client_id) != server_clients_.end()) {
      //printf("***** SENDING via SERVER\n");
      server_->send(server_clients_[client_id], *m);
      sig_server_sent_(server_clients_[client_id], *m);
    } else if (clients_.find(client_id) != clients_.end()) {
      //printf("***** SENDING via CLIENT\n");
      clients_[client_id]->send(*m);
      std::pair<std::string, unsigned short> &client_endpoint = client_endpoints_[client_id];
      sig_client_sent_(client_endpoint.first, client_endpoint.second, *m);
    } else if (peers_.find(client_id) != peers_.end()) {
      //printf("***** SENDING via CLIENT\n");
      peers_[client_id]->send(*m);
      sig_peer_sent_(client_id, *m);
    } else {
      //printf("Client ID %li is unknown, cannot send message of type %s\n",
      //     client_id, (*m)->GetTypeName().c_str());
    }
  } catch (google::protobuf::FatalException &e) {
    if (logger_) {
      logger_->log_warn("CLIPS-Profobuf", "Failed to send message of type %s: %s",
			(*m)->GetTypeName().c_str(), e.what());
    }
  } catch (fawkes::Exception &e) {
    if (logger_) {
      logger_->log_warn("CLIPS-Protobuf", "Failed to send message of type %s: %s",
			(*m)->GetTypeName().c_str(), e.what_no_backtrace());
    }
  } catch (std::runtime_error &e) {
    if (logger_) {
      logger_->log_warn("CLIPS-Protobuf", "Failed to send message of type %s: %s",
			(*m)->GetTypeName().c_str(), e.what());
    }
  }
}

std::string
ClipsProtobufCommunicator::clips_pb_tostring(void *msgptr)
{
  std::shared_ptr<google::protobuf::Message> *m =
    static_cast<std::shared_ptr<google::protobuf::Message> *>(msgptr);
  if (!(m || *m)) {
    if (logger_) {
      logger_->log_warn("CLIPS-Protobuf",
			"Cannot convert message to string: invalid message");
    }
    return "";
  }

  return (*m)->DebugString();
}


void
ClipsProtobufCommunicator::clips_pb_broadcast(long int peer_id, void *msgptr)
{
  std::shared_ptr<google::protobuf::Message> *m =
    static_cast<std::shared_ptr<google::protobuf::Message> *>(msgptr);
  if (!(m || *m)) {
    if (logger_) {
      logger_->log_warn("CLIPS-Protobuf", "Cannot send broadcast: invalid message");
    }
    return;
  }

  fawkes::MutexLocker lock(&map_mutex_);
  if (peers_.find(peer_id) == peers_.end())  return;

  //logger_->log_info("CLIPS-Protobuf", "Broadcasting %s", (*m)->GetTypeName().c_str());
  try {
    peers_[peer_id]->send(*m);
  } catch (google::protobuf::FatalException &e) {
    if (logger_) {
      logger_->log_warn("CLIPS-Protobuf",
			"Failed to broadcast message of type %s: %s",
			(*m)->GetTypeName().c_str(), e.what());
    }
  } catch (fawkes::Exception &e) {
    if (logger_) {
      logger_->log_warn("CLIPS-Protobuf",
			"Failed to broadcast message of type %s: %s",
			(*m)->GetTypeName().c_str(), e.what_no_backtrace());
    }
  } catch (std::runtime_error &e) {
    if (logger_) {
      logger_->log_warn("CLIPS-Protobuf",
			"Failed to broadcast message of type %s: %s",
			(*m)->GetTypeName().c_str(), e.what());
    }
  }

  sig_peer_sent_(peer_id, *m);
}


void
ClipsProtobufCommunicator::clips_pb_disconnect(long int client_id)
{
  //logger_->log_info("CLIPS-Protobuf", "Disconnecting client %li", client_id);

  try {
    fawkes::MutexLocker lock(&map_mutex_);

    if (server_clients_.find(client_id) != server_clients_.end()) {
      protobuf_comm::ProtobufStreamServer::ClientID srv_client = server_clients_[client_id];
      server_->disconnect(srv_client);
      server_clients_.erase(client_id);
      rev_server_clients_.erase(srv_client);
    } else if (clients_.find(client_id) != clients_.end()) {
      delete clients_[client_id];
      clients_.erase(client_id);
    }
  } catch (std::runtime_error &e) {
    if (logger_) {
      logger_->log_warn("CLIPS-Protobuf",
			"Failed to disconnect from client %li: %s",
			client_id, e.what());
    }
  }
}

CLIPS::Values
ClipsProtobufCommunicator::clips_pb_field_list(void *msgptr, std::string field_name)
{
  std::shared_ptr<google::protobuf::Message> *m =
    static_cast<std::shared_ptr<google::protobuf::Message> *>(msgptr);
  if (!(m || *m)) return CLIPS::Values(1, CLIPS::Value("INVALID-MESSAGE", CLIPS::TYPE_SYMBOL));

  const Descriptor *desc       = (*m)->GetDescriptor();
  const FieldDescriptor *field = desc->FindFieldByName(field_name);
  if (! field) {
    return CLIPS::Values(1, CLIPS::Value("DOES-NOT-EXIST", CLIPS::TYPE_SYMBOL));
  }
  if (field->label() == FieldDescriptor::LABEL_REQUIRED ||
      field->label() == FieldDescriptor::LABEL_OPTIONAL)
  {
    CLIPS::Values rv(1, clips_pb_field_value(msgptr, field_name));
    return rv;
  }

  const Reflection *refl       = (*m)->GetReflection();
  int field_size = refl->FieldSize(**m, field);
  CLIPS::Values rv(field_size);
  for (int i = 0; i < field_size; ++i) {
    switch (field->type()) {
    case FieldDescriptor::TYPE_DOUBLE:
      rv[i] = CLIPS::Value(refl->GetRepeatedDouble(**m, field, i));
      break;
    case FieldDescriptor::TYPE_FLOAT:
      rv[i] = CLIPS::Value(refl->GetRepeatedFloat(**m, field, i));
      break;
      break;
    case FieldDescriptor::TYPE_UINT64:
    case FieldDescriptor::TYPE_FIXED64:
      rv[i] = CLIPS::Value((long int)refl->GetRepeatedUInt64(**m, field, i));
      break;
    case FieldDescriptor::TYPE_UINT32:
    case FieldDescriptor::TYPE_FIXED32:
      rv[i] = CLIPS::Value(refl->GetRepeatedUInt32(**m, field, i));
      break;
    case FieldDescriptor::TYPE_BOOL:
      //Booleans are represented as Symbols in CLIPS
      if(refl->GetRepeatedBool(**m, field, i)){
	rv[i] = CLIPS::Value("TRUE", CLIPS::TYPE_SYMBOL);
      }
      else{
	rv[i] = CLIPS::Value("FALSE", CLIPS::TYPE_SYMBOL);
      }
      break;
    case FieldDescriptor::TYPE_STRING:
      rv[i] = CLIPS::Value(refl->GetRepeatedString(**m, field, i));
      break;
    case FieldDescriptor::TYPE_MESSAGE:
      {
	const google::protobuf::Message &msg = refl->GetRepeatedMessage(**m, field, i);
	google::protobuf::Message *mcopy = msg.New();
	mcopy->CopyFrom(msg);
	void *ptr = new std::shared_ptr<google::protobuf::Message>(mcopy);
	rv[i] = CLIPS::Value(ptr);
      }
      break;
    case FieldDescriptor::TYPE_BYTES:
      rv[i] = CLIPS::Value((char *)"BYTES", CLIPS::TYPE_SYMBOL);
      break;
    case FieldDescriptor::TYPE_ENUM:
      rv[i] = CLIPS::Value(refl->GetRepeatedEnum(**m, field, i)->name(), CLIPS::TYPE_SYMBOL);
      break;
    case FieldDescriptor::TYPE_SFIXED32:
    case FieldDescriptor::TYPE_INT32:
    case FieldDescriptor::TYPE_SINT32:
      rv[i] = CLIPS::Value(refl->GetRepeatedInt32(**m, field, i));
      break;
    case FieldDescriptor::TYPE_SFIXED64:
    case FieldDescriptor::TYPE_SINT64:
    case FieldDescriptor::TYPE_INT64:
      rv[i] = CLIPS::Value(refl->GetRepeatedInt64(**m, field, i));
      break;
    default:
      throw std::logic_error("Unknown protobuf field type encountered");
    }
  }

  return rv;
}


CLIPS::Value
ClipsProtobufCommunicator::clips_pb_field_is_list(void *msgptr, std::string field_name)
{
  std::shared_ptr<google::protobuf::Message> *m =
    static_cast<std::shared_ptr<google::protobuf::Message> *>(msgptr);
  if (!(m || *m)) return CLIPS::Value("FALSE", CLIPS::TYPE_SYMBOL);

  const Descriptor *desc       = (*m)->GetDescriptor();
  const FieldDescriptor *field = desc->FindFieldByName(field_name);
  if (! field)  return CLIPS::Value("FALSE", CLIPS::TYPE_SYMBOL);
  return CLIPS::Value(field->is_repeated() ? "TRUE" : "FALSE", CLIPS::TYPE_SYMBOL);
}


void
ClipsProtobufCommunicator::clips_assert_message(std::pair<std::string, unsigned short> &endpoint,
						uint16_t comp_id, uint16_t msg_type,
						std::shared_ptr<google::protobuf::Message> &msg,
						ClipsProtobufCommunicator::ClientType ct,
						unsigned int client_id)
{
  CLIPS::Template::pointer temp = clips_->get_template("protobuf-msg");
  if (temp) {
    struct timeval tv;
    gettimeofday(&tv, 0);
    void *ptr = new std::shared_ptr<google::protobuf::Message>(msg);
    CLIPS::Fact::pointer fact = CLIPS::Fact::create(*clips_, temp);
    fact->set_slot("type", msg->GetTypeName());
    fact->set_slot("comp-id", comp_id);
    fact->set_slot("msg-type", msg_type);
    fact->set_slot("rcvd-via",
      CLIPS::Value((client_id == 0) ? "BROADCAST" : "STREAM", CLIPS::TYPE_SYMBOL));
    CLIPS::Values rcvd_at(2, CLIPS::Value(CLIPS::TYPE_INTEGER));
    rcvd_at[0] = tv.tv_sec;
    rcvd_at[1] = tv.tv_usec;
    fact->set_slot("rcvd-at", rcvd_at);
    CLIPS::Values host_port(2, CLIPS::Value(CLIPS::TYPE_STRING));
    host_port[0] = endpoint.first;
    host_port[1] = CLIPS::Value(endpoint.second);
    fact->set_slot("rcvd-from", host_port);
    fact->set_slot("client-type",
      CLIPS::Value(ct == CT_CLIENT ? "CLIENT" :
		   (ct == CT_SERVER ? "SERVER" : "PEER"), CLIPS::TYPE_SYMBOL));
    fact->set_slot("client-id", client_id);
    fact->set_slot("ptr", CLIPS::Value(ptr));
    CLIPS::Fact::pointer new_fact = clips_->assert_fact(fact);

    if (new_fact) {
      msg_facts_[new_fact->index()] = new_fact;
    } else {
      if (logger_) {
	logger_->log_warn("CLIPS-Protobuf", "Asserting protobuf-msg fact failed");
      }
      delete static_cast<std::shared_ptr<google::protobuf::Message> *>(ptr);
    }
  } else {
    if (logger_) {
      logger_->log_warn("CLIPS-Protobuf",
			"Did not get template, did you load protobuf.clp?");
    }
  }
}

void
ClipsProtobufCommunicator::handle_server_client_connected(ProtobufStreamServer::ClientID client,
							  boost::asio::ip::tcp::endpoint &endpoint)
{

  long int client_id = -1;
  {
    fawkes::MutexLocker lock(&map_mutex_);
    client_id = ++next_client_id_;
    client_endpoints_[client_id] =
      std::make_pair(endpoint.address().to_string(), endpoint.port());
    server_clients_[client_id] = client;
    rev_server_clients_[client] = client_id;
  }

  fawkes::MutexLocker lock(&clips_mutex_);
  clips_->assert_fact_f("(protobuf-server-client-connected %li %s %u)", client_id,
			endpoint.address().to_string().c_str(), endpoint.port());
  clips_->refresh_agenda();
  clips_->run();
}


void
ClipsProtobufCommunicator::handle_server_client_disconnected(ProtobufStreamServer::ClientID client,
							     const boost::system::error_code &error)
{
  long int client_id = -1;
  {
    fawkes::MutexLocker lock(&map_mutex_);
    RevServerClientMap::iterator c;
    if ((c = rev_server_clients_.find(client)) != rev_server_clients_.end()) {
      client_id = c->second;
      rev_server_clients_.erase(c);
      server_clients_.erase(client_id);
    }
  }

  if (client_id >= 0) {
    fawkes::MutexLocker lock(&clips_mutex_);
    clips_->assert_fact_f("(protobuf-server-client-disconnected %li)", client_id);
    clips_->refresh_agenda();
    clips_->run();
  }
}


/** Handle message that came from a client.
 * @param client client ID
 * @param component_id component the message was addressed to
 * @param msg_type type of the message
 * @param msg the message
 */
void
ClipsProtobufCommunicator::handle_server_client_msg(ProtobufStreamServer::ClientID client,
						    uint16_t component_id, uint16_t msg_type,
						    std::shared_ptr<google::protobuf::Message> msg)
{
  fawkes::MutexLocker lock(&clips_mutex_);
  fawkes::MutexLocker lock2(&map_mutex_);
  RevServerClientMap::iterator c;
  if ((c = rev_server_clients_.find(client)) != rev_server_clients_.end()) {
    clips_assert_message(client_endpoints_[c->second],
			 component_id, msg_type, msg, CT_SERVER, c->second);
  }
}

/** Handle server reception failure
 * @param client client ID
 * @param component_id component the message was addressed to
 * @param msg_type type of the message
 * @param msg the message string
 */
void
ClipsProtobufCommunicator::handle_server_client_fail(ProtobufStreamServer::ClientID client,
						     uint16_t component_id, uint16_t msg_type,
						     std::string msg)
{
  fawkes::MutexLocker lock(&map_mutex_);
  RevServerClientMap::iterator c;
  if ((c = rev_server_clients_.find(client)) != rev_server_clients_.end()) {
    fawkes::MutexLocker lock(&clips_mutex_);
    clips_->assert_fact_f("(protobuf-server-receive-failed (comp-id %u) (msg-type %u) "
			  "(rcvd-via STREAM) (client-id %li) (message \"%s\") "
			  "(rcvd-from (\"%s\" %u)))",
			  component_id, msg_type, c->second, msg.c_str(),
			  client_endpoints_[c->second].first.c_str(),
			  client_endpoints_[c->second].second);
  }
}


/** Handle message that came from a peer/robot
 * @param endpoint the endpoint from which the message was received
 * @param component_id component the message was addressed to
 * @param msg_type type of the message
 * @param msg the message
 */
void
ClipsProtobufCommunicator::handle_peer_msg(long int peer_id,
					   boost::asio::ip::udp::endpoint &endpoint,
					   uint16_t component_id, uint16_t msg_type,
					   std::shared_ptr<google::protobuf::Message> msg)
{
  fawkes::MutexLocker lock(&clips_mutex_);
  std::pair<std::string, unsigned short> endpp =
    std::make_pair(endpoint.address().to_string(), endpoint.port());
  clips_assert_message(endpp, component_id, msg_type, msg, CT_PEER, peer_id);
}


/** Handle error during peer message processing.
 * @param endpoint endpoint of incoming message
 * @param msg error message
 */
void
ClipsProtobufCommunicator::handle_peer_recv_error(long int peer_id,
						  boost::asio::ip::udp::endpoint &endpoint, std::string msg)
{
  if (logger_) {
    logger_->log_warn("CLIPS-Protobuf",
		      "Failed to receive peer message from %s:%u: %s",
		      endpoint.address().to_string().c_str(), endpoint.port(),
		      msg.c_str());
  }
}

/** Handle error during peer message processing.
 * @param msg error message
 */
void
ClipsProtobufCommunicator::handle_peer_send_error(long int peer_id, std::string msg)
{
  if (logger_) {
    logger_->log_warn("CLIPS-Protobuf",
		      "Failed to send peer message: %s", msg.c_str());
  }
}


void
ClipsProtobufCommunicator::handle_client_connected(long int client_id)
{
  fawkes::MutexLocker lock(&clips_mutex_);
  clips_->assert_fact_f("(protobuf-client-connected %li)", client_id);
  clips_->refresh_agenda();
  clips_->run();
}

void
ClipsProtobufCommunicator::handle_client_disconnected(long int client_id,
						      const boost::system::error_code &error)
{
  fawkes::MutexLocker lock(&clips_mutex_);
  clips_->assert_fact_f("(protobuf-client-disconnected %li)", client_id);
  clips_->refresh_agenda();
  clips_->run();
}

void
ClipsProtobufCommunicator::handle_client_msg(long int client_id,
					     uint16_t comp_id, uint16_t msg_type,
					     std::shared_ptr<google::protobuf::Message> msg)
{
  fawkes::MutexLocker lock(&clips_mutex_);
  std::pair<std::string, unsigned short> endpp = std::make_pair(std::string(), 0);
  clips_assert_message(endpp, comp_id, msg_type, msg, CT_CLIENT, client_id);
}


void
ClipsProtobufCommunicator::handle_client_receive_fail(long int client_id,
						      uint16_t comp_id, uint16_t msg_type, std::string msg)
{
  fawkes::MutexLocker lock(&clips_mutex_);
  clips_->assert_fact_f("(protobuf-receive-failed (client-id %li) (rcvd-via STREAM) "
			"(comp-id %u) (msg-type %u) (message \"%s\"))",
			client_id, comp_id, msg_type, msg.c_str());
}

std::string
ClipsProtobufCommunicator::to_string(const CLIPS::Value &v)
{
  switch (v.type()) {
  case CLIPS::TYPE_UNKNOWN: return "Unknown Type";
  case CLIPS::TYPE_FLOAT:   return std::to_string(v.as_float());
  case CLIPS::TYPE_INTEGER: return std::to_string(v.as_integer());
  case CLIPS::TYPE_SYMBOL:
  case CLIPS::TYPE_INSTANCE_NAME:
  case CLIPS::TYPE_STRING:  return v.as_string();
  case CLIPS::TYPE_INSTANCE_ADDRESS:
  case CLIPS::TYPE_EXTERNAL_ADDRESS:
    return boost::str(boost::format("%p") % v.as_address());
  }
  return "Implicit unknown type";
}

} // end namespace protobuf_clips<|MERGE_RESOLUTION|>--- conflicted
+++ resolved
@@ -69,14 +69,10 @@
  * @param logger optional logger for informational output
  */
 ClipsProtobufCommunicator::ClipsProtobufCommunicator(CLIPS::Environment *env,
-<<<<<<< HEAD
 						     fawkes::Mutex &env_mutex,
 						     fawkes::Logger *logger)
-  : clips_(env), clips_mutex_(env_mutex), logger_(logger), server_(NULL)
-=======
-						     fawkes::Mutex &env_mutex)
-  : clips_(env), clips_mutex_(env_mutex), server_(NULL), next_client_id_(0)
->>>>>>> f8e3ae43
+  : clips_(env), clips_mutex_(env_mutex), logger_(logger), server_(NULL),
+    next_client_id_(0)
 {
   message_register_ = new MessageRegister();
   setup_clips();
@@ -90,14 +86,10 @@
  */
 ClipsProtobufCommunicator::ClipsProtobufCommunicator(CLIPS::Environment *env,
 						     fawkes::Mutex &env_mutex,
-<<<<<<< HEAD
 						     std::vector<std::string> &proto_path,
 						     fawkes::Logger *logger)
-  : clips_(env), clips_mutex_(env_mutex), logger_(logger), server_(NULL)
-=======
-						     std::vector<std::string> &proto_path)
-  : clips_(env), clips_mutex_(env_mutex), server_(NULL), next_client_id_(0)
->>>>>>> f8e3ae43
+  : clips_(env), clips_mutex_(env_mutex), logger_(logger), server_(NULL),
+    next_client_id_(0)
 {
   message_register_ = new MessageRegister(proto_path);
   setup_clips();
