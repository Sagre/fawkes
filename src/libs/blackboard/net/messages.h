
/***************************************************************************
 *  net_messages.h - BlackBoard Network Messages
 *
 *  Created: Sat Mar 01 16:08:13 2008
 *  Copyright  2006-2008  Tim Niemueller [www.niemueller.de]
 *
 ****************************************************************************/

/*  This program is free software; you can redistribute it and/or modify
 *  it under the terms of the GNU General Public License as published by
 *  the Free Software Foundation; either version 2 of the License, or
 *  (at your option) any later version. A runtime exception applies to
 *  this software (see LICENSE.GPL_WRE file mentioned below for details).
 *
 *  This program is distributed in the hope that it will be useful,
 *  but WITHOUT ANY WARRANTY; without even the implied warranty of
 *  MERCHANTABILITY or FITNESS FOR A PARTICULAR PURPOSE.  See the
 *  GNU Library General Public License for more details.
 *
 *  Read the full text in the LICENSE.GPL_WRE file in the doc directory.
 */

#ifndef __BLACKBOARD_NET_MESSAGES_H_
#define __BLACKBOARD_NET_MESSAGES_H_

#include <stdint.h>
#include <netcomm/utils/dynamic_buffer.h>
#include <interface/interface.h>

namespace fawkes {

#pragma pack(push,4)

/** BlackBoard network message types */
typedef enum {
  MSG_BB_LIST_ALL		=  0,
  MSG_BB_INTERFACE_LIST		=  1,
  MSG_BB_OPEN_FOR_READING	=  2,
  MSG_BB_OPEN_FOR_WRITING	=  3,
  MSG_BB_OPEN_SUCCESS		=  4,
  MSG_BB_OPEN_FAILURE		=  5,
  MSG_BB_CLOSE			=  6,
  MSG_BB_WRITE			=  7,
  MSG_BB_INTERFACE_MESSAGE	=  8,
  MSG_BB_DATA_CHANGED		=  9,
  MSG_BB_READER_ADDED		= 10,
  MSG_BB_READER_REMOVED		= 11,
  MSG_BB_WRITER_ADDED		= 12,
  MSG_BB_WRITER_REMOVED		= 13,
  MSG_BB_INTERFACE_CREATED	= 14,
  MSG_BB_INTERFACE_DESTROYED	= 15,
  MSG_BB_LIST			= 16
} blackboard_msgid_t;

/** Error codes */
typedef enum {
  BB_ERR_UNKNOWN_ERR,	/**< Unknown error occured. Check log. */
  BB_ERR_UNKNOWN_TYPE,	/**< Requested interface type is unknown. */
  BB_ERR_HASH_MISMATCH,	/**< The hashes of the interfaces do not match. Make sure that
			 * both sides are using the exact same version of the interface. */
  BB_ERR_WRITER_EXISTS	/**< You tried to open an interface for writing but there is already
			 * a writing instance for this interface. */
} blackboard_neterror_t;

/** Message to transport a list of interfaces. */
typedef struct {
  dynamic_list_t interface_list;	/**< dynamic buffer list with interface info */
} bb_ilist_msg_t;

/** Message to request constrained interface list. */
typedef struct {
  char          type_pattern[__INTERFACE_TYPE_SIZE];	/**< type pattern */
  char          id_pattern[__INTERFACE_ID_SIZE];	/**< ID pattern */
} bb_ilistreq_msg_t;

/** Message to identify an interface on open. */
typedef struct {
  char          type[__INTERFACE_TYPE_SIZE];	/**< interface type name */
  char          id[__INTERFACE_ID_SIZE];	/**< interface instance ID */
  unsigned char hash[__INTERFACE_HASH_SIZE];	/**< interface version hash */
} bb_iopen_msg_t;


/** Message for interface info. */
typedef struct {
  char          type[__INTERFACE_TYPE_SIZE];	/**< interface type name */
  char          id[__INTERFACE_ID_SIZE];	/**< interface instance ID */
  unsigned char hash[__INTERFACE_HASH_SIZE];	/**< interface version hash */
<<<<<<< HEAD
  uint32_t      serial;				/**< instance serial to uniquely identify
						 * this instance (big endian) */
  uint32_t      writer_readers;			/**< combined writer reader
						 * information. First bit (any endian) is
						   1 if writer exists, 0 otherwise. The
						   remaining 31 bits encode the number
						   of readers as big endian number. */
=======
  uint32_t      serial;				/**< instance serial to unique identify
						 * this instance */
  uint32_t      has_writer  :  1;		/**< 1 if the interface currently has a
						 * writer, 0 otherwise */
  uint32_t      num_readers : 31;		/**< number of currently existing readers */
  int64_t       timestamp_sec;			/**< data or write timestamp, sec part */
  int64_t       timestamp_usec;			/**< data or write timestamp, usec part */
>>>>>>> 2aaabf01
} bb_iinfo_msg_t;


/** Message for interface events.
 * This message is used for MSG_BB_INTERFACE_CREATED and MSG_BB_INTERFACE_REMOVED.
 */
typedef struct {
  char          type[__INTERFACE_TYPE_SIZE];	/**< interface type name */
  char          id[__INTERFACE_ID_SIZE];	/**< interface instance ID */
} bb_ievent_msg_t;


/** Message to identify an interface instance.
 * This message is used for MSG_BB_CLOSE, MSG_BB_READER_ADDED, MSG_BB_READER_REMOVED,
 * MSG_BB_WRITER_ADDED, and MSG_BB_READER_REMOVED.
 */
typedef struct {
  uint32_t  serial;	/**< instance serial to unique identify this instance */
} bb_iserial_msg_t;


/** Message to identify an two interface instances.
 * This message is used for MSG_BB_READER_ADDED, MSG_BB_READER_REMOVED,
 * MSG_BB_WRITER_ADDED, and MSG_BB_READER_REMOVED.
 */
typedef struct {
  uint32_t  serial;		/**< instance serial to unique identify own instance */
  uint32_t  event_serial;	/**< instance serial to unique identify instance that
				 * caused the event. */
} bb_ieventserial_msg_t;


/** Interface open success
 * The serial denotes a unique instance of an interface within the (remote)
 * BlackBoard.
 * This message struct is always followed by a data chunk that is of the
 * size data_size. It contains the current content of the interface.
 */
typedef struct {
  uint32_t serial;		/**< instance serial to unique identify this instance */
  uint32_t writer_readers;	/**< combined writer reader information. First
				 * bit (any endian) is 1 if writer exists, 0 otherwise.
				 * The remaining 31 bits encode the number of readers
				 * as big endian number. */
  uint32_t data_size;		/**< size in bytes of the following data. */
} bb_iopensucc_msg_t;


/** Message to send update data. */
typedef struct {
  uint32_t  errno;	/**< Error code. @see blackboard_neterror_t */
} bb_iopenfail_msg_t;


/** Interface data message.
 * The serial denotes a unique instance of an interface within the (remote)
 * BlackBoard.
 * This message struct is always followed by a data chunk that is of the
 * size data_size. It contains the current content of the interface.
 * This message is sent for MSG_BB_WRITE and MSG_BB_DATA_CHANGED.
 */
typedef struct {
  uint32_t serial;	/**< instance serial to unique identify this instance */
  uint32_t data_size;	/**< size in bytes of the following data. */
} bb_idata_msg_t;


/** Interface message.
 * This type is used to transport interface messages. This struct is always followed
 * by a data chunk of the size data_size that transports the message data.
 */
 typedef struct {
  uint32_t serial;					/**< interface instance serial */
  char     msg_type[__INTERFACE_MESSAGE_TYPE_SIZE];	/**< message type */
  uint32_t msgid;					/**< message ID */
  uint32_t hops;					/**< number of hops this message already passed */
  uint32_t data_size;					/**< data for message */
} bb_imessage_msg_t;

#pragma pack(pop)

} // end namespace fawkes

#endif<|MERGE_RESOLUTION|>--- conflicted
+++ resolved
@@ -87,7 +87,6 @@
   char          type[__INTERFACE_TYPE_SIZE];	/**< interface type name */
   char          id[__INTERFACE_ID_SIZE];	/**< interface instance ID */
   unsigned char hash[__INTERFACE_HASH_SIZE];	/**< interface version hash */
-<<<<<<< HEAD
   uint32_t      serial;				/**< instance serial to uniquely identify
 						 * this instance (big endian) */
   uint32_t      writer_readers;			/**< combined writer reader
@@ -95,15 +94,8 @@
 						   1 if writer exists, 0 otherwise. The
 						   remaining 31 bits encode the number
 						   of readers as big endian number. */
-=======
-  uint32_t      serial;				/**< instance serial to unique identify
-						 * this instance */
-  uint32_t      has_writer  :  1;		/**< 1 if the interface currently has a
-						 * writer, 0 otherwise */
-  uint32_t      num_readers : 31;		/**< number of currently existing readers */
   int64_t       timestamp_sec;			/**< data or write timestamp, sec part */
   int64_t       timestamp_usec;			/**< data or write timestamp, usec part */
->>>>>>> 2aaabf01
 } bb_iinfo_msg_t;
 
 
