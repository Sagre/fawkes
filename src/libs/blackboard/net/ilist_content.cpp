
/***************************************************************************
 *  net_ilist_content.cpp - BlackBoard network: interface list content
 *
 *  Created: Mon Mar 03 12:04:51 2008
 *  Copyright  2006-2008  Tim Niemueller [www.niemueller.de]
 *
 ****************************************************************************/

/*  This program is free software; you can redistribute it and/or modify
 *  it under the terms of the GNU General Public License as published by
 *  the Free Software Foundation; either version 2 of the License, or
 *  (at your option) any later version. A runtime exception applies to
 *  this software (see LICENSE.GPL_WRE file mentioned below for details).
 *
 *  This program is distributed in the hope that it will be useful,
 *  but WITHOUT ANY WARRANTY; without even the implied warranty of
 *  MERCHANTABILITY or FITNESS FOR A PARTICULAR PURPOSE.  See the
 *  GNU Library General Public License for more details.
 *
 *  Read the full text in the LICENSE.GPL_WRE file in the doc directory.
 */

#include <blackboard/net/ilist_content.h>

#include <netcomm/utils/dynamic_buffer.h>
#include <netcomm/fawkes/component_ids.h>
#include <core/exceptions/software.h>
#include <utils/time/time.h>
#include <cstdlib>
#include <cstring>
#include <arpa/inet.h>

namespace fawkes {

/** @class BlackBoardInterfaceListContent <blackboard/net/ilist_content.h>
 * BlackBoard interface list content.
 * A complex dynamic message with an arbitrary number of interfaces. Uses
 * DynamicBuffer for the internal list of plugins and thus the buffer is
 * limited to 4 GB in total.
 *
 * @author Tim Niemueller
 */

/** Constructor. */
BlackBoardInterfaceListContent::BlackBoardInterfaceListContent()
{
  interface_list = new DynamicBuffer(&(msg.interface_list));
}


/** Message content constructor.
 * This constructor is meant to be used with FawkesNetworkMessage::msgc().
 * @param component_id component ID
 * @param msg_id message ID
 * @param payload message payload
 * @param payload_size total payload size
 */
BlackBoardInterfaceListContent::BlackBoardInterfaceListContent(unsigned int component_id,
							       unsigned int msg_id,
							       void *payload,
							       size_t payload_size)
{
  if ( component_id != FAWKES_CID_BLACKBOARD ) {
    throw TypeMismatchException("BlackBoardInterfaceListContent: invalid component ID");
  }
  bb_ilist_msg_t *tmsg = (bb_ilist_msg_t *)payload;
  void *ilist_payload = (void *)((size_t)payload + sizeof(msg));
  interface_list = new DynamicBuffer(&(tmsg->interface_list), ilist_payload,
				     payload_size - sizeof(msg));
}


/** Destructor. */
BlackBoardInterfaceListContent::~BlackBoardInterfaceListContent()
{
  delete interface_list;
  if (_payload != NULL) {
    free(_payload);
    _payload = NULL;
    _payload_size = 0;
  }
}



/** Append interface info.
 * @param type type of interface
 * @param id ID of interface instance
 * @param hash version hash of interface instance/type
 * @param serial instance serial
 * @param has_writer true if a writer exists, false otherwise
 * @param num_readers number of readers
 * @param timestamp interface timestamp (time of last write or data timestamp)
 */
void
BlackBoardInterfaceListContent::append_interface(const char *type, const char *id,
						 const unsigned char *hash,
						 unsigned int serial,
						 bool has_writer, unsigned int num_readers,
						 const fawkes::Time &timestamp)
{
  bb_iinfo_msg_t info;
  memset(&info, 0, sizeof(info));
  strncpy(info.type, type, __INTERFACE_TYPE_SIZE);
  strncpy(info.id, id, __INTERFACE_ID_SIZE);
  memcpy(info.hash, hash, __INTERFACE_HASH_SIZE);
  info.serial      = htonl(serial);
  info.writer_readers = htonl(num_readers);
  if (has_writer) {
    info.writer_readers |= htonl(0x80000000);
  } else {
    info.writer_readers &= htonl(0x7FFFFFFF);
  }
  interface_list->append(&info, sizeof(info));
<<<<<<< HEAD
=======
  info.serial      = serial;
  info.has_writer  = has_writer ? 1 : 0;
  info.num_readers = num_readers;
  info.timestamp_sec  = timestamp.get_sec();
  info.timestamp_usec = timestamp.get_usec();
>>>>>>> 2aaabf01
}


/** Append interface info.
 * @param iinfo interface info
 */
void
BlackBoardInterfaceListContent::append_interface(InterfaceInfo &iinfo)
{
  bb_iinfo_msg_t info;
  memset(&info, 0, sizeof(info));
  strncpy(info.type, iinfo.type(), __INTERFACE_TYPE_SIZE);
  strncpy(info.id, iinfo.id(), __INTERFACE_ID_SIZE);
  memcpy(info.hash, iinfo.hash(), __INTERFACE_HASH_SIZE);
<<<<<<< HEAD
  info.serial      = htonl(iinfo.serial());
  info.writer_readers = htonl(iinfo.num_readers());
  if (iinfo.has_writer()) {
    info.writer_readers |= htonl(0x80000000);
  } else {
    info.writer_readers &= htonl(0x7FFFFFFF);
  }
=======
  info.serial      = iinfo.serial();
  info.has_writer  = iinfo.has_writer() ? 1 : 0;
  info.num_readers = iinfo.num_readers();
  const Time *timestamp = iinfo.timestamp();
  info.timestamp_sec  = timestamp->get_sec();
  info.timestamp_usec = timestamp->get_usec();

>>>>>>> 2aaabf01
  interface_list->append(&info, sizeof(info));
}


void
BlackBoardInterfaceListContent::serialize()
{
  _payload_size = sizeof(msg) + interface_list->buffer_size();
  _payload = malloc(_payload_size);
  copy_payload(0, &msg, sizeof(msg));
  copy_payload(sizeof(msg), interface_list->buffer(), interface_list->buffer_size());
}


/** Reset iterator.
 * For incoming messages only.
 */
void
BlackBoardInterfaceListContent::reset_iterator()
{
  interface_list->reset_iterator();
}


/** Check if more list elements are available.
 * For incoming messages only.
 * @return true if there are more elements available, false otherwise.
 */
bool
BlackBoardInterfaceListContent::has_next()
{
  return interface_list->has_next();
}


/** Get next plugin from list.
 * @param size upon return contains the size of the returned data element.
 * @return next config entitiy from the list. The value is only of the type of
 * the header. Check the message type and the size and cast the message to the correct
 * entity.
 */
bb_iinfo_msg_t *
BlackBoardInterfaceListContent::next(size_t *size)
{
  void *tmp = interface_list->next(size);
  return (bb_iinfo_msg_t *)tmp;
}

} // end namespace fawkes<|MERGE_RESOLUTION|>--- conflicted
+++ resolved
@@ -113,14 +113,8 @@
     info.writer_readers &= htonl(0x7FFFFFFF);
   }
   interface_list->append(&info, sizeof(info));
-<<<<<<< HEAD
-=======
-  info.serial      = serial;
-  info.has_writer  = has_writer ? 1 : 0;
-  info.num_readers = num_readers;
   info.timestamp_sec  = timestamp.get_sec();
   info.timestamp_usec = timestamp.get_usec();
->>>>>>> 2aaabf01
 }
 
 
@@ -135,7 +129,6 @@
   strncpy(info.type, iinfo.type(), __INTERFACE_TYPE_SIZE);
   strncpy(info.id, iinfo.id(), __INTERFACE_ID_SIZE);
   memcpy(info.hash, iinfo.hash(), __INTERFACE_HASH_SIZE);
-<<<<<<< HEAD
   info.serial      = htonl(iinfo.serial());
   info.writer_readers = htonl(iinfo.num_readers());
   if (iinfo.has_writer()) {
@@ -143,15 +136,10 @@
   } else {
     info.writer_readers &= htonl(0x7FFFFFFF);
   }
-=======
-  info.serial      = iinfo.serial();
-  info.has_writer  = iinfo.has_writer() ? 1 : 0;
-  info.num_readers = iinfo.num_readers();
   const Time *timestamp = iinfo.timestamp();
   info.timestamp_sec  = timestamp->get_sec();
   info.timestamp_usec = timestamp->get_usec();
 
->>>>>>> 2aaabf01
   interface_list->append(&info, sizeof(info));
 }
 
