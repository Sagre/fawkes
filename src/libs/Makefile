--- conflicted
+++ resolved
@@ -53,17 +53,11 @@
 gui_utils: core netcomm plugin logging
 logging: core utils netcomm
 naoutils: core utils
-<<<<<<< HEAD
-webview: core utils
-eclipse_externals: blackboard interface utils
-fvutils: core utils netcomm
-fvcams fvmodels fvfilters fvclassifiers fvstereo fvwidgets: core utils fvutils
-=======
 webview: core utils logging
 baseapp: core utils aspect config netcomm blackboard plugin logging
+eclipse_externals: blackboard interface utils
 fvutils: core utils netcomm logging
 fvcams fvmodels fvfilters fvclassifiers fvstereo fvwidgets: core utils fvutils logging
->>>>>>> 38fa7e2d
 fvfilters: fvmodels
 fvmodels: fvclassifiers geometry
 fvstereo: fvcams
