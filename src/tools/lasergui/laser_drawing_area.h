--- conflicted
+++ resolved
@@ -58,11 +58,8 @@
 #ifdef HAVE_GLADEMM
   LaserDrawingArea(BaseObjectType* cobject,
 		   const Glib::RefPtr<Gnome::Glade::Xml>& refxml);
-<<<<<<< HEAD
 #endif
-=======
   ~LaserDrawingArea();
->>>>>>> 2f39c1b2
 
   void set_laser360_if(fawkes::Laser360Interface *laser_if);
   void set_laser720_if(fawkes::Laser720Interface *laser_if);
