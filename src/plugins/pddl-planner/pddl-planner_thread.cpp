--- conflicted
+++ resolved
@@ -140,23 +140,12 @@
   while(result.find(": ", cur_pos) != std::string::npos) {
     cur_pos = result.find(": ", cur_pos) + 2;
     size_t line_end =  result.find("\n", cur_pos);
-<<<<<<< HEAD
     logger->log_info(name(), "line:%s (%zu-%zu)",
                      result.substr(cur_pos, line_end-cur_pos).c_str(), cur_pos, line_end);
-    BSONObjBuilder step_builder;
-    if(line_end < result.find(" ", cur_pos))
-    {
-      step_builder << "name" << result.substr(cur_pos, line_end - cur_pos);
-    }
-    else
-    {
-=======
-    logger->log_debug(name(), "line:%s (%d-%d)", result.substr(cur_pos, line_end-cur_pos).c_str(), cur_pos, line_end);
     action a;
     if(line_end < result.find(" ", cur_pos)) {
        a.name = result.substr(cur_pos, line_end - cur_pos);
     } else {
->>>>>>> 7c9069aa
       size_t action_end =  result.find(" ", cur_pos);
       a.name = StringConversions::to_lower(result.substr(cur_pos, action_end - cur_pos));
       cur_pos = action_end + 1;
