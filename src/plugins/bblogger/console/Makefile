#*****************************************************************************
#        Makefile Build System for Fawkes : BBLogger Console Tool
#                            -------------------
#   Created on Thu Jan 21 01:31:57 2010
#   Copyright (C) 2006-2010 by Tim Niemueller, AllemaniACs RoboCup Team
#
#*****************************************************************************
#
#   This program is free software; you can redistribute it and/or modify
#   it under the terms of the GNU General Public License as published by
#   the Free Software Foundation; either version 2 of the License, or
#   (at your option) any later version.
#
#*****************************************************************************

BASEDIR = ../../../..

<<<<<<< HEAD
include $(BASEDIR)/etc/buildsys/config.mk

LIBS_ffbblog = fawkescore fawkesutils fawkesblackboard
OBJS_ffbblog = bblog.o
=======
LIBS_ffbblog = fawkescore fawkesutils fawkesblackboard SwitchInterface
OBJS_ffbblog = bblog.o ../bblogfile.o
>>>>>>> 4a755134

OBJS_all =	$(OBJS_ffbblog)
BINS_all =	$(BINDIR)/ffbblog

include $(BUILDSYSDIR)/base.mk
<|MERGE_RESOLUTION|>--- conflicted
+++ resolved
@@ -15,15 +15,10 @@
 
 BASEDIR = ../../../..
 
-<<<<<<< HEAD
 include $(BASEDIR)/etc/buildsys/config.mk
 
-LIBS_ffbblog = fawkescore fawkesutils fawkesblackboard
-OBJS_ffbblog = bblog.o
-=======
 LIBS_ffbblog = fawkescore fawkesutils fawkesblackboard SwitchInterface
 OBJS_ffbblog = bblog.o ../bblogfile.o
->>>>>>> 4a755134
 
 OBJS_all =	$(OBJS_ffbblog)
 BINS_all =	$(BINDIR)/ffbblog
