
/***************************************************************************
 *  tabletop_objects_thread.h - Thread to detect tabletop objects
 *
 *  Created: Fri Nov 04 23:54:19 2011
 *  Copyright  2011  Tim Niemueller [www.niemueller.de]
 ****************************************************************************/

/*  This program is free software; you can redistribute it and/or modify
 *  it under the terms of the GNU General Public License as published by
 *  the Free Software Foundation; either version 2 of the License, or
 *  (at your option) any later version.
 *
 *  This program is distributed in the hope that it will be useful,
 *  but WITHOUT ANY WARRANTY; without even the implied warranty of
 *  MERCHANTABILITY or FITNESS FOR A PARTICULAR PURPOSE.  See the
 *  GNU Library General Public License for more details.
 *
 *  Read the full text in the LICENSE.GPL file in the doc directory.
 */

#ifndef __PLUGINS_PERCEPTION_TABLETOP_OBJECTS_THREAD_H_
#define __PLUGINS_PERCEPTION_TABLETOP_OBJECTS_THREAD_H_

// must be first for reliable ROS detection
#include <pcl/point_cloud.h>
#include <pcl/point_types.h>

#include <core/threading/thread.h>
#include <aspect/clock.h>
#include <aspect/configurable.h>
#include <aspect/logging.h>
#include <aspect/blackboard.h>
#include <aspect/tf.h>
#include <aspect/pointcloud.h>

#include <Eigen/StdVector>
#include <pcl/segmentation/sac_segmentation.h>
#include <pcl/filters/voxel_grid.h>

#include <map>
#include <list>

namespace fawkes {
  class Position3DInterface;
  class SwitchInterface;
  class Time;
#ifdef USE_TIMETRACKER
  class TimeTracker;
#endif
}

#ifdef HAVE_VISUAL_DEBUGGING
class TabletopVisualizationThreadBase;
#endif

class OldCentroid {
public:
  OldCentroid(const unsigned int &id, const Eigen::Vector4f &centroid)
  : id_(id), age_(0), centroid_(centroid) { }
  OldCentroid(const OldCentroid &other)
  : id_(other.getId()), age_(other.getAge()), centroid_(other.getCentroid()) { }
  virtual ~OldCentroid() { }
  EIGEN_MAKE_ALIGNED_OPERATOR_NEW
  unsigned int getId() const { return id_; }
  const Eigen::Vector4f& getCentroid() const { return centroid_; }
  unsigned int getAge() const { return age_; }
  void age() { age_++; }

protected:
  unsigned int id_;
  unsigned int age_;
  Eigen::Vector4f centroid_;
};

class TabletopObjectsThread
: public fawkes::Thread,
  public fawkes::ClockAspect,
  public fawkes::LoggingAspect,
  public fawkes::ConfigurableAspect,
  public fawkes::BlackBoardAspect,
  public fawkes::TransformAspect,
  public fawkes::PointCloudAspect
{
 public:
  TabletopObjectsThread();
  virtual ~TabletopObjectsThread();

  virtual void init();
  virtual void loop();
  virtual void finalize();

#ifdef HAVE_VISUAL_DEBUGGING
  void set_visualization_thread(TabletopVisualizationThreadBase *visthread);
#endif

 private:
  typedef pcl::PointXYZ PointType;
  typedef pcl::PointCloud<PointType> Cloud;

  typedef pcl::PointXYZRGB ColorPointType;
  typedef pcl::PointCloud<ColorPointType> ColorCloud;
  typedef Cloud::Ptr CloudPtr;
  typedef Cloud::ConstPtr CloudConstPtr;

  typedef ColorCloud::Ptr ColorCloudPtr;
  typedef ColorCloud::ConstPtr ColorCloudConstPtr;

  typedef std::map<unsigned int, Eigen::Vector4f, std::less<unsigned int>,
      Eigen::aligned_allocator<std::pair<const unsigned int, Eigen::Vector4f>>>
      CentroidMap;
  typedef std::list<OldCentroid, Eigen::aligned_allocator<OldCentroid> > OldCentroidVector;
  typedef std::vector<fawkes::Position3DInterface *> PosIfsVector;

 private:
  void set_position(fawkes::Position3DInterface *iface,
                    bool is_visible, const Eigen::Vector4f &centroid = Eigen::Vector4f(0, 0, 0, 0),
                    const Eigen::Quaternionf &rotation = Eigen::Quaternionf(1, 0, 0, 0));

  CloudPtr simplify_polygon(CloudPtr polygon, float sqr_dist_threshold);

  CloudPtr generate_table_model(const float length, const float width,
                                const float thickness, const float step, const float max_error);

  CloudPtr generate_table_model(const float length, const float width,
                                const float step, const float max_error = 0.01);

  bool is_polygon_edge_better(PointType &cb_br_p1p, PointType &cb_br_p2p, PointType &br_p1p, PointType &br_p2p);

<<<<<<< HEAD
  void convert_colored_input();
=======
  std::vector<pcl::PointIndices> extract_object_clusters(CloudConstPtr input);

  ColorCloudPtr colorize_cluster(CloudConstPtr input_cloud, const std::vector<int> &cluster, const uint8_t color[]);

  unsigned int cluster_objects(CloudConstPtr input, ColorCloudPtr tmp_clusters);

  bool next_id(unsigned int &id);
>>>>>>> 7b465749

 /** Stub to see name in backtrace for easier debugging. @see Thread::run() */
 protected: virtual void run() { Thread::run(); }

 private:
  fawkes::RefPtr<const pcl::PointCloud<PointType> > finput_;
  fawkes::RefPtr<const pcl::PointCloud<ColorPointType> > fcoloredinput_;
  fawkes::RefPtr<pcl::PointCloud<ColorPointType> > fclusters_;
  ColorCloudConstPtr colored_input_;
  CloudPtr           converted_input_;
  CloudConstPtr      input_;
  pcl::PointCloud<ColorPointType>::Ptr clusters_;

  pcl::VoxelGrid<PointType> grid_;
  pcl::SACSegmentation<PointType> seg_;

  PosIfsVector pos_ifs_;
  fawkes::Position3DInterface *table_pos_if_;

  Eigen::Vector4f table_centroid;

  std::list<unsigned int> free_ids_;

  fawkes::SwitchInterface *switch_if_;

  fawkes::Time *last_pcl_time_;

  float cfg_depth_filter_min_x_;
  float cfg_depth_filter_max_x_;
  float cfg_voxel_leaf_size_;
  unsigned int cfg_segm_max_iterations_;
  float cfg_segm_distance_threshold_;
  float cfg_segm_inlier_quota_;
  float cfg_max_z_angle_deviation_;
  float cfg_table_min_cluster_quota_;
  float cfg_table_downsample_leaf_size_;
  float cfg_table_cluster_tolerance_;
  float cfg_table_min_height_;
  float cfg_table_max_height_;
  float cfg_table_model_length_;
  float cfg_table_model_width_;
  float cfg_table_model_step_;
  float cfg_horizontal_va_;
  float cfg_vertical_va_;
  float cfg_cluster_tolerance_;
  unsigned int cfg_cluster_min_size_;
  unsigned int cfg_cluster_max_size_;
  std::string cfg_result_frame_;
<<<<<<< HEAD
  std::string cfg_input_pointcloud_;
=======
  uint cfg_centroid_max_age_;
  float cfg_centroid_max_distance_;
  float cfg_centroid_min_distance_;
  float cfg_centroid_max_height_;
>>>>>>> 7b465749

  fawkes::RefPtr<Cloud> ftable_model_;
  CloudPtr table_model_;
  fawkes::RefPtr<Cloud> fsimplified_polygon_;
  CloudPtr simplified_polygon_;

  unsigned int loop_count_;

  CentroidMap centroids_;
  OldCentroidVector old_centroids_;
  bool first_run_;

#ifdef USE_TIMETRACKER
  fawkes::TimeTracker  *tt_;
  unsigned int tt_loopcount_;
  unsigned int ttc_full_loop_;
  unsigned int ttc_msgproc_;
  unsigned int ttc_convert_;
  unsigned int ttc_voxelize_;
  unsigned int ttc_plane_;
  unsigned int ttc_extract_plane_;
  unsigned int ttc_plane_downsampling_;
  unsigned int ttc_cluster_plane_;
  unsigned int ttc_convex_hull_;
  unsigned int ttc_simplify_polygon_;
  unsigned int ttc_find_edge_;
  unsigned int ttc_transform_;
  unsigned int ttc_transform_model_;
  unsigned int ttc_extract_non_plane_;
  unsigned int ttc_polygon_filter_;
  unsigned int ttc_table_to_output_;
  unsigned int ttc_cluster_objects_;
  unsigned int ttc_visualization_;
  unsigned int ttc_hungarian_;
  unsigned int ttc_old_centroids_;
  unsigned int ttc_obj_extraction_;
#endif

#ifdef HAVE_VISUAL_DEBUGGING
  TabletopVisualizationThreadBase *visthread_;
#endif
};


#endif<|MERGE_RESOLUTION|>--- conflicted
+++ resolved
@@ -127,9 +127,8 @@
 
   bool is_polygon_edge_better(PointType &cb_br_p1p, PointType &cb_br_p2p, PointType &br_p1p, PointType &br_p2p);
 
-<<<<<<< HEAD
   void convert_colored_input();
-=======
+
   std::vector<pcl::PointIndices> extract_object_clusters(CloudConstPtr input);
 
   ColorCloudPtr colorize_cluster(CloudConstPtr input_cloud, const std::vector<int> &cluster, const uint8_t color[]);
@@ -137,7 +136,6 @@
   unsigned int cluster_objects(CloudConstPtr input, ColorCloudPtr tmp_clusters);
 
   bool next_id(unsigned int &id);
->>>>>>> 7b465749
 
  /** Stub to see name in backtrace for easier debugging. @see Thread::run() */
  protected: virtual void run() { Thread::run(); }
@@ -186,14 +184,11 @@
   unsigned int cfg_cluster_min_size_;
   unsigned int cfg_cluster_max_size_;
   std::string cfg_result_frame_;
-<<<<<<< HEAD
   std::string cfg_input_pointcloud_;
-=======
   uint cfg_centroid_max_age_;
   float cfg_centroid_max_distance_;
   float cfg_centroid_min_distance_;
   float cfg_centroid_max_height_;
->>>>>>> 7b465749
 
   fawkes::RefPtr<Cloud> ftable_model_;
   CloudPtr table_model_;
