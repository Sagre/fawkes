--- conflicted
+++ resolved
@@ -58,14 +58,10 @@
                          V_Vector4f &table_hull_vertices,
                          V_Vector4f &table_model_vertices,
                          V_Vector4f &good_table_hull_edges,
-<<<<<<< HEAD
-                         M_Vector4f &centroids) throw();
-=======
-                         V_Vector4f &centroids,
-                         V_Vector4f &cylinder_params,
-                         std::vector<double> &obj_confidence,
-                         std::vector<signed int>& best_obj_guess) throw();
->>>>>>> b243819f
+                         M_Vector4f &centroids,
+                         M_Vector4f &cylinder_params,
+                         std::map<unsigned int, double> &obj_confidence,
+                         std::map<unsigned int, signed int>& best_obj_guess) throw();
 
  private:
   void triangulate_hull();
@@ -79,14 +75,10 @@
   V_Vector4f table_model_vertices_;
   V_Vector4f good_table_hull_edges_;
   V_Vector4f table_triangle_vertices_;
-<<<<<<< HEAD
   M_Vector4f centroids_;
-=======
-  V_Vector4f centroids_;
-  V_Vector4f cylinder_params_;
-  std::vector<double> obj_confidence_;
-  std::vector<signed int> best_obj_guess_;
->>>>>>> b243819f
+  M_Vector4f cylinder_params_;
+  std::map<unsigned int, double> obj_confidence_;
+  std::map<unsigned int, signed int> best_obj_guess_;
   ros::Publisher *vispub_;
 #ifdef USE_POSEPUB
   ros::Publisher *posepub_;
