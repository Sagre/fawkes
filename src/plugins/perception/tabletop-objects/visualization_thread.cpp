--- conflicted
+++ resolved
@@ -147,13 +147,6 @@
   unsigned int idnum = 0;
   for (M_Vector4f::iterator it = centroids_.begin(); it != centroids_.end(); it++) {
     try {
-<<<<<<< HEAD
-      tf::Stamped<tf::Point>
-        centroid(tf::Point(it->second[0], it->second[1], it->second[2]),
-                 fawkes::Time(0, 0), frame_id_);
-      tf::Stamped<tf::Point> baserel_centroid;
-      tf_listener->transform_point("/base_link", centroid, baserel_centroid);
-=======
 
       /*
        tf::Stamped<tf::Point> centroid(tf::Point(centroids_[i][0], centroids_[i][1], centroids_[i][2]), fawkes::Time(0, 0), frame_id_);
@@ -161,12 +154,11 @@
        tf_listener->transform_point("/base_link", centroid, baserel_centroid);
        */
 
-      tf::Stamped<tf::Point> centroid(
-          tf::Point(centroids_[i][0], centroids_[i][1], centroids_[i][2]),
-          fawkes::Time(0, 0), "/base_link");
+      tf::Stamped<tf::Point>
+        centroid(tf::Point(it->second[0], it->second[1], it->second[2]),
+                 fawkes::Time(0, 0), "/base_link");
       tf::Stamped<tf::Point> camrel_centroid;
       tf_listener->transform_point(frame_id_, centroid, camrel_centroid);
->>>>>>> b243819f
 
       char *tmp;
       if (asprintf(&tmp, "TObj %u", it->first) != -1) {
@@ -203,26 +195,15 @@
       sphere.id = idnum++;
       sphere.type = visualization_msgs::Marker::CYLINDER;
       sphere.action = visualization_msgs::Marker::ADD;
-<<<<<<< HEAD
-      sphere.pose.position.x = baserel_centroid[0];
-      sphere.pose.position.y = baserel_centroid[1];
-      sphere.pose.position.z = baserel_centroid[2];
-      sphere.pose.orientation.w = 1.;
-      sphere.scale.x = sphere.scale.y = 0.08;
-      sphere.scale.z = 0.09;
-      sphere.color.r = (float)cluster_colors[it->first % MAX_CENTROIDS][0] / 255.f;
-      sphere.color.g = (float)cluster_colors[it->first % MAX_CENTROIDS][1] / 255.f;
-      sphere.color.b = (float)cluster_colors[it->first % MAX_CENTROIDS][2] / 255.f;
-=======
 
       /*
        sphere.scale.x = sphere.scale.y = 0.08;
        sphere.scale.z = 0.09;
        */
-      sphere.scale.x = sphere.scale.y = 2 * cylinder_params_[i][0];
-      sphere.scale.z = cylinder_params_[i][1];
-      //if (obj_confidence_[i] >= 0.5)
-      if (best_obj_guess_[i] < 0) {
+      sphere.scale.x = sphere.scale.y = 2 * cylinder_params_[it->first % MAX_CENTROIDS][0];
+      sphere.scale.z = cylinder_params_[it->first % MAX_CENTROIDS][1];
+      //if (obj_confidence_[it->first % MAX_CENTROIDS] >= 0.5)
+      if (best_obj_guess_[it->first % MAX_CENTROIDS] < 0) {
         sphere.color.r = 1.0;
         sphere.color.g = 0.0;
         sphere.color.b = 0.0;
@@ -232,11 +213,10 @@
         sphere.color.b = 0.0;
       }
       /*
-       sphere.color.r = (float)cluster_colors[i][0] / 255.f;
-       sphere.color.g = (float)cluster_colors[i][1] / 255.f;
-       sphere.color.b = (float)cluster_colors[i][2] / 255.f;
+       sphere.color.r = (float)cluster_colors[it->first % MAX_CENTROIDS][0] / 255.f;
+       sphere.color.g = (float)cluster_colors[it->first % MAX_CENTROIDS][1] / 255.f;
+       sphere.color.b = (float)cluster_colors[it->first % MAX_CENTROIDS][2] / 255.f;
        */
->>>>>>> b243819f
       sphere.color.a = 1.0;
 
       /*
@@ -608,20 +588,11 @@
 
 void
 TabletopVisualizationThread::visualize(const std::string &frame_id,
-<<<<<<< HEAD
-                                       Eigen::Vector4f &table_centroid,
-                                       Eigen::Vector4f &normal,
-                                       V_Vector4f &table_hull_vertices,
-                                       V_Vector4f &table_model_vertices,
-                                       V_Vector4f &good_table_hull_edges,
-                                       M_Vector4f &centroids) throw()
-=======
     Eigen::Vector4f &table_centroid, Eigen::Vector4f &normal,
     V_Vector4f &table_hull_vertices, V_Vector4f &table_model_vertices,
-    V_Vector4f &good_table_hull_edges, V_Vector4f &centroids,
-    V_Vector4f &cylinder_params, std::vector<double> &obj_confidence,
-    std::vector<signed int>& best_obj_guess) throw ()
->>>>>>> b243819f
+    V_Vector4f &good_table_hull_edges, M_Vector4f &centroids,
+    M_Vector4f &cylinder_params, std::map<unsigned int, double> &obj_confidence,
+    std::map<unsigned int, signed int>& best_obj_guess) throw ()
 {
   MutexLocker lock(&mutex_);
   frame_id_ = frame_id;
