--- conflicted
+++ resolved
@@ -25,11 +25,10 @@
   ifeq ($(DISTRO),ubuntu)
     _FLITE_NEEDS_EXTRA_LIBS=1
   endif
-<<<<<<< HEAD
   ifeq ($(OS),FreeBSD)
-=======
+    _FLITE_NEEDS_EXTRA_LIBS=1
+  endif
   ifeq ($(DISTRO),raspbian)
->>>>>>> 7eb9052d
     _FLITE_NEEDS_EXTRA_LIBS=1
   endif
   ifeq ($(_FLITE_NEEDS_EXTRA_LIBS),1)
