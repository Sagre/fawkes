
/***************************************************************************
 *  user_verifier.h - Webview user verifier
 *
 *  Created: Mon Jan 24 18:41:18 2011
 *  Copyright  2006-2011  Tim Niemueller [www.niemueller.de]
 *
 ****************************************************************************/

/*  This program is free software; you can redistribute it and/or modify
 *  it under the terms of the GNU General Public License as published by
 *  the Free Software Foundation; either version 2 of the License, or
 *  (at your option) any later version.
 *
 *  This program is distributed in the hope that it will be useful,
 *  but WITHOUT ANY WARRANTY; without even the implied warranty of
 *  MERCHANTABILITY or FITNESS FOR A PARTICULAR PURPOSE.  See the
 *  GNU Library General Public License for more details.
 *
 *  Read the full text in the LICENSE.GPL file in the doc directory.
 */

#ifndef __PLUGINS_WEBVIEW_USER_VERIFIER_H_
#define __PLUGINS_WEBVIEW_USER_VERIFIER_H_

#include <webview/user_verifier.h>

namespace fawkes {
  class Configuration;
  class Logger;
}

class WebviewUserVerifier : public fawkes::WebUserVerifier
{
 public:
  WebviewUserVerifier(fawkes::Configuration *config, fawkes::Logger *logger);
  virtual ~WebviewUserVerifier();

  virtual bool verify_user(const char *user, const char *password) throw();

 private:
  fawkes::Configuration *config;
<<<<<<< HEAD

  regex_t __hash_regex;
=======
  fawkes::Logger        *logger;
>>>>>>> 7eb9052d
};

#endif<|MERGE_RESOLUTION|>--- conflicted
+++ resolved
@@ -40,12 +40,6 @@
 
  private:
   fawkes::Configuration *config;
-<<<<<<< HEAD
-
-  regex_t __hash_regex;
-=======
-  fawkes::Logger        *logger;
->>>>>>> 7eb9052d
 };
 
 #endif