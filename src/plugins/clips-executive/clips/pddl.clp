;---------------------------------------------------------------------------
;  pddl.clp - Interface to a PDDL planner using robot memory
;
;  Created: Tue 07 Nov 2017 18:36:08 CET
;  Copyright  2017  Till Hofmann <hofmann@kbsg.rwth-aachen.de>
;  Licensed under GPLv2+ license, cf. LICENSE file in the doc directory.
;---------------------------------------------------------------------------

(deftemplate pddl-plan
  ; The ID of the goal.
  (slot goal-id (type SYMBOL))
  ; The ID of PDDL generation message.
  (slot gen-id (type INTEGER))
  ; The ID of the PDDL Plan message.
  (slot plan-id (type INTEGER))
  ; The current status of this plan.
  (slot status (type SYMBOL)
    (allowed-values
      GEN-PENDING GEN-RUNNING GENERATED PENDING RUNNING PLANNED PLAN-FETCHED
    )
  )
  ; The PDDL formula to plan for.
  (slot goal (type STRING))
)

(deffunction pddl-call (?goal-id ?goal)
  "Call the PDDL planner for the given goal-id with the goal given as string."
  (bind ?m
    (blackboard-create-msg "PddlGenInterface::pddl-gen" "GenerateMessage")
  )
  (blackboard-set-msg-field ?m "goal" ?goal)
  (printout info "Calling PDDL planner for goal '" ?goal "'" crlf)
  (bind ?gen-id (blackboard-send-msg ?m))
  (assert (pddl-plan
    (goal-id ?goal-id) (goal ?goal) (status GEN-PENDING) (gen-id ?gen-id))
  )
)

(defrule pddl-check-if-generation-running
  "Check whether the PDDL generator started."
  ?p <- (pddl-plan (status GEN-PENDING) (gen-id ?gen-id))
  (PddlGenInterface (id "pddl-gen") (msg_id ?gen-id))
  =>
  (printout t "PDDL problem generation started for ID " ?gen-id crlf)
  (modify ?p (status GEN-RUNNING))
)

(defrule pddl-check-if-generation-finished
  "Check whether the PDDL generator finished."
  ?p <- (pddl-plan (status GEN-RUNNING) (gen-id ?gen-id))
  (PddlGenInterface (id "pddl-gen") (msg_id ?gen-id) (final TRUE))
  =>
  (printout t "PDDL problem generation finished for ID " ?gen-id crlf)
  (modify ?p (status GENERATED))
)

(defrule pddl-start-planner
  "Start the actual planner after generating the PDDL problem."
  ?p <- (pddl-plan (status GENERATED) (gen-id ?gen-id))
  =>
  (printout t "Starting to plan " ?gen-id crlf)
  (bind ?m
    (blackboard-create-msg "PddlPlannerInterface::pddl-planner" "PlanMessage")
  )
  (bind ?plan-id (blackboard-send-msg ?m))
  (modify ?p (plan-id ?plan-id) (status PENDING))
)

(defrule pddl-check-if-planner-running
  "Check whether the planner started to plan."
  ?p <- (pddl-plan (status PENDING) (plan-id ?plan-id))
  (PddlPlannerInterface (id "pddl-planner") (msg_id ?plan-id))
  =>
  (modify ?p (status RUNNING))
)

(defrule pddl-check-if-planner-finished
  "Check whether the planner finished planning."
  ?p <- (pddl-plan (status RUNNING) (plan-id ?plan-id))
  (PddlPlannerInterface (id "pddl-planner") (msg_id ?plan-id) (final TRUE)
    (success TRUE))
  =>
  (modify ?p (status PLANNED))
)

<<<<<<< HEAD
=======
(defrule pddl-check-if-planner-failed
  "Check whether the planner finished but has not found a plan."
  ?g <- (goal (id ?goal-id))
  ?p <- (pddl-plan (status RUNNING) (goal-id ?goal-id) (plan-id ?plan-id))
  (PddlPlannerInterface (id "pddl-planner") (msg_id ?plan-id) (final TRUE)
    (success FALSE))
  =>
  (printout error "Planning failed for goal " ?goal-id crlf)
  (modify ?g (mode FINISHED) (outcome FAILED) )
  (retract ?p)
)

(deffunction pddl-get-max-action-id ()
  "Get the max ID of all current action"
  (bind ?i 0)
  (do-for-all-facts ((?a plan-action)) (> ?a:id ?i) (bind ?i ?a:id))
  (return ?i)
)

>>>>>>> d4f1c075
(defrule pddl-expand-goal
  "Fetch the resulting plan from robot memory and expand the goal."
  ?g <- (goal (id ?goal-id) (mode SELECTED))
  ?t <- (robmem-trigger (name "new-plan") (ptr ?obj))
  ?p <- (pddl-plan
          (status PLANNED)
          (goal-id ?goal-id)
          (plan-id ?plan-id&
            :(eq ?plan-id (bson-get (bson-get ?obj "o") "msg_id")))
        )
  =>
  (printout t "Fetched a new plan!" crlf)
  (progn$ (?action (bson-get-array (bson-get ?obj "o") "actions"))
    (bind ?action-name (sym-cat (bson-get ?action "name")))
    ; FF sometimes returns the pseudo-action REACH-GOAL. Filter it out.
    (if (neq ?action-name REACH-GOAL) then
      (bind ?param-values (bson-get-array ?action "args"))
      ; Convert all parameters to upper-case symbols
      (progn$ (?param ?param-values)
        (bind ?param-values
              (replace$
                ?param-values
                ?param-index ?param-index
                (sym-cat (upcase ?param))
              )
        )
      )
      (assert
        (plan (id ?plan-id) (goal-id ?goal-id))
        (plan-action
          (id ?action-index)
          (goal-id ?goal-id)
          (plan-id ?plan-id)
          (action-name ?action-name)
          (param-values ?param-values)
        )
      )
    )
  )
  (modify ?g (mode EXPANDED))
  (retract ?p)
)

(defrule pddl-clean-up-stale-plans
  "Clean up pddl-plan facts that were left behind.
   This may happen if a goal get unselected while the planner is running."
  ?p <- (pddl-plan (goal-id ?goal-id))
  (not (goal (id ?goal-id) (mode SELECTED)))
  =>
  (retract ?p)
)<|MERGE_RESOLUTION|>--- conflicted
+++ resolved
@@ -83,8 +83,6 @@
   (modify ?p (status PLANNED))
 )
 
-<<<<<<< HEAD
-=======
 (defrule pddl-check-if-planner-failed
   "Check whether the planner finished but has not found a plan."
   ?g <- (goal (id ?goal-id))
@@ -104,7 +102,6 @@
   (return ?i)
 )
 
->>>>>>> d4f1c075
 (defrule pddl-expand-goal
   "Fetch the resulting plan from robot memory and expand the goal."
   ?g <- (goal (id ?goal-id) (mode SELECTED))
