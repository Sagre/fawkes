--- conflicted
+++ resolved
@@ -210,12 +210,8 @@
   "Ground a non-atomic precondition. Grounding here merely means that we
    duplicate the precondition and tie it to one specific action-id."
   (not (domain-wm-update))
-<<<<<<< HEAD
-  (plan-action (action-name ?op) (id ?action-id) 
+  (plan-action (action-name ?op) (goal-id ?g) (plan-id ?p) (id ?action-id)
     (status FORMULATED|PENDING|WAITING))
-=======
-  (plan-action (action-name ?op) (goal-id ?g) (plan-id ?p) (id ?action-id))
->>>>>>> ddd31422
   ?precond <- (domain-precondition
                 (name ?precond-name)
                 (part-of ?op)
@@ -464,17 +460,11 @@
 ; TODO: ?action-name should be ?op
 (defrule domain-effects-check-for-sensed
   "Apply effects of an action after it succeeded."
-<<<<<<< HEAD
-  ?pa <- (plan-action	(id ?id) (action-name ?op) (status EXECUTION-SUCCEEDED)
-											(param-names $?action-param-names) (param-values $?action-param-values))
-	(domain-operator (name ?op) (wait-sensed TRUE))
-=======
   ?pa <- (plan-action	(id ?id) (goal-id ?g) (plan-id ?p) (action-name ?op)
                       (status EXECUTION-SUCCEEDED)
 											(param-names $?action-param-names)
                       (param-values $?action-param-values))
-	(domain-operator (name ?action-name) (wait-sensed TRUE))
->>>>>>> ddd31422
+	(domain-operator (name ?op) (wait-sensed TRUE))
 	=>
 	(bind ?next-state SENSED-EFFECTS-HOLD)
 	(do-for-all-facts ((?e domain-effect) (?pred domain-predicate))
@@ -500,14 +490,8 @@
 
 (defrule domain-effects-ignore-sensed
   "Apply effects of an action after it succeeded."
-<<<<<<< HEAD
-  ?pa <- (plan-action	(id ?id) (action-name ?op) (status EXECUTION-SUCCEEDED)
-											(param-names $?action-param-names) (param-values $?action-param-values))
+  ?pa <- (plan-action	(id ?id) (action-name ?op) (status EXECUTION-SUCCEEDED))
 	(domain-operator (name ?op) (wait-sensed FALSE))
-=======
-  ?pa <- (plan-action	(id ?id) (action-name ?op) (status EXECUTION-SUCCEEDED))
-	(domain-operator (name ?action-name) (wait-sensed FALSE))
->>>>>>> ddd31422
 	=>
 	(modify ?pa (status SENSED-EFFECTS-HOLD))
 )
@@ -515,17 +499,11 @@
 ; Atomically assert all effects of an action after it has been executed.
 (defrule domain-effects-apply
   "Apply effects of an action after it succeeded."
-<<<<<<< HEAD
-  ?pa <- (plan-action	(id ?id) (action-name ?op) (status SENSED-EFFECTS-HOLD)
-											(param-names $?action-param-names) (param-values $?action-param-values))
-	(domain-operator (name ?op))
-=======
   ?pa <- (plan-action	(id ?id) (goal-id ?g) (plan-id ?p) (action-name ?op)
                       (status SENSED-EFFECTS-HOLD)
 											(param-names $?action-param-names)
                       (param-values $?action-param-values))
-	(domain-operator (name ?action-name))
->>>>>>> ddd31422
+	(domain-operator (name ?op))
 	=>
 	(do-for-all-facts ((?e domain-effect) (?pred domain-predicate))
 		(and (not ?pred:sensed) (eq ?e:part-of ?op) (eq ?e:predicate ?pred:name))
@@ -545,16 +523,11 @@
 			 then
 				(assert (domain-fact (name ?pred:name) (param-values ?values)))
 			 else
-<<<<<<< HEAD
 				(delayed-do-for-all-facts ((?df domain-fact))
-					(and (eq ?df:name ?p:name) (eq ?df:param-values ?values))
+					(and (eq ?df:name ?pred:name) (eq ?df:param-values ?values))
 
 					(retract ?df)
 				)
-=======
-				(assert (domain-retracted-fact (name ?pred:name)
-                                       (param-values ?values)))
->>>>>>> ddd31422
 			)
 		)
 	)
