--- conflicted
+++ resolved
@@ -572,7 +572,6 @@
 
     const std::map<std::string, std::string> &props = n->properties();
     std::map<std::string, std::string>::const_iterator p;
-<<<<<<< HEAD
     for (p = props.begin(); p != props.end(); ++p) {
       logger->log_info(name(), "  - %s: %s", p->first.c_str(), p->second.c_str());
     }
@@ -586,8 +585,6 @@
 
     const std::map<std::string, std::string> &props = e->properties();
     std::map<std::string, std::string>::const_iterator p;
-=======
->>>>>>> 0af0afd0
     for (p = props.begin(); p != props.end(); ++p) {
       logger->log_info(name(), "  - %s: %s", p->first.c_str(), p->second.c_str());
     }
