--- conflicted
+++ resolved
@@ -22,11 +22,7 @@
 	  katana pantilt roomba nao robotino \
 	  perception amcl \
 	  skiller luaagent worldmodel laserht laser-filter laser-pointclouds \
-<<<<<<< HEAD
-	  static_transforms navgraph clips \
-=======
-	  static_transforms clips clips-agent \
->>>>>>> fac6a6d1
+	  static_transforms navgraph clips clips-agent \
 	  openni refboxcomm ros player xmlrpc \
 	  readylogagent
 
