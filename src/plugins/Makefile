#*****************************************************************************
#                  Makefile Build System for Fawkes: Plugins
#                            -------------------
#   Created on Mon Dec 04 14:54:17 2006
#   Copyright (C) 2006-2008 by Tim Niemueller, AllemaniACs RoboCup Team
#
#*****************************************************************************
#
#   This program is free software; you can redistribute it and/or modify
#   it under the terms of the GNU General Public License as published by
#   the Free Software Foundation; either version 2 of the License, or
#   (at your option) any later version.
#
#*****************************************************************************

BASEDIR = ../..
include $(BASEDIR)/etc/buildsys/config.mk

# base + hardware drivers + perception + functional + integration
SUBDIRS	= bbsync bblogger webview ttmainloop rrd rrdweb \
	  laser flite festival joystick openrave \
	  katana pantilt roomba nao robotino \
	  bumblebee2 perception amcl \
	  skiller luaagent worldmodel laserht laser-filter laser-pointclouds \
	  static_transforms navgraph colli \
	  clips clips-agent clips-protobuf clips-webview clips-navgraph clips-ros \
	  mongodb mongodb_log \
<<<<<<< HEAD
	  openni refboxcomm ros player xmlrpc \
	  robot_state_publisher gazebo
	  # readylogagent
=======
	  openni refboxcomm ros player xmlrpc gossip \
	  #readylogagent
>>>>>>> 2e8d9b4e

include $(BUILDSYSDIR)/rules.mk

luaagent: skiller
rrdweb: rrd
katana: openrave
amcl navgraph perception robotino: ros
mongodb_log: mongodb
mongodb: rrd
clips-navgraph clips-agent clips-protobuf: clips
clips-navgraph: navgraph
clips-webview: clips webview
clips-ros: clips ros
gazebo: robotino<|MERGE_RESOLUTION|>--- conflicted
+++ resolved
@@ -25,14 +25,9 @@
 	  static_transforms navgraph colli \
 	  clips clips-agent clips-protobuf clips-webview clips-navgraph clips-ros \
 	  mongodb mongodb_log \
-<<<<<<< HEAD
-	  openni refboxcomm ros player xmlrpc \
+	  openni refboxcomm ros player xmlrpc gossip \
 	  robot_state_publisher gazebo
 	  # readylogagent
-=======
-	  openni refboxcomm ros player xmlrpc gossip \
-	  #readylogagent
->>>>>>> 2e8d9b4e
 
 include $(BUILDSYSDIR)/rules.mk
 
