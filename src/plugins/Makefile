#*****************************************************************************
#                  Makefile Build System for Fawkes: Plugins
#                            -------------------
#   Created on Mon Dec 04 14:54:17 2006
#   Copyright (C) 2006-2008 by Tim Niemueller, AllemaniACs RoboCup Team
#
#*****************************************************************************
#
#   This program is free software; you can redistribute it and/or modify
#   it under the terms of the GNU General Public License as published by
#   the Free Software Foundation; either version 2 of the License, or
#   (at your option) any later version.
#
#*****************************************************************************

BASEDIR = ../..
include $(BASEDIR)/etc/buildsys/config.mk

# base + hardware drivers + perception + functional + integration
SUBDIRS	= bbsync bblogger webview ttmainloop rrd rrdweb \
	  laser flite festival joystick openrave \
	  katana pantilt roomba nao robotino \
	  perception amcl \
	  skiller luaagent worldmodel laserht laser-filter laser-pointclouds \
<<<<<<< HEAD
	  static_transforms clips \
=======
	  static_transforms mongodb mongodb_log \
>>>>>>> 8c52254d
	  openni refboxcomm ros player xmlrpc \
	  readylogagent

include $(BUILDSYSDIR)/rules.mk

luaagent: skiller
rrdweb: rrd
katana: openrave
perception: ros
<<<<<<< HEAD
amcl: ros
=======
mongodb_log: mongodb
mongodb: rrd
>>>>>>> 8c52254d
<|MERGE_RESOLUTION|>--- conflicted
+++ resolved
@@ -22,11 +22,7 @@
 	  katana pantilt roomba nao robotino \
 	  perception amcl \
 	  skiller luaagent worldmodel laserht laser-filter laser-pointclouds \
-<<<<<<< HEAD
-	  static_transforms clips \
-=======
-	  static_transforms mongodb mongodb_log \
->>>>>>> 8c52254d
+	  static_transforms clips mongodb mongodb_log \
 	  openni refboxcomm ros player xmlrpc \
 	  readylogagent
 
@@ -36,9 +32,6 @@
 rrdweb: rrd
 katana: openrave
 perception: ros
-<<<<<<< HEAD
 amcl: ros
-=======
 mongodb_log: mongodb
 mongodb: rrd
->>>>>>> 8c52254d
