--- conflicted
+++ resolved
@@ -22,13 +22,8 @@
 	  katana pantilt roomba nao robotino \
 	  bumblebee2 perception amcl \
 	  skiller luaagent worldmodel laserht laser-filter laser-pointclouds \
-<<<<<<< HEAD
-	  static_transforms navgraph \
+	  static_transforms navgraph colli \
 	  clips clips-agent clips-protobuf clips-webview clips-navgraph clips-ros \
-=======
-	  static_transforms navgraph colli \
-	  clips clips-agent clips-protobuf clips-webview \
->>>>>>> 4a069d10
 	  mongodb mongodb_log \
 	  openni refboxcomm ros player xmlrpc \
 	  robot_state_publisher gazebo
