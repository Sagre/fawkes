--- conflicted
+++ resolved
@@ -25,15 +25,10 @@
 	  laser-filter laser-lines laser-cluster laser-pointclouds \
 	  static_transforms navgraph navgraph-clusters navgraph-generator colli \
 	  clips clips-agent clips-protobuf clips-webview clips-navgraph clips-ros \
-	  clips-tf openprs openprs-agent \
+	  clips-tf openprs openprs-agent eclipse-clp \
 	  mongodb mongodb_log \
 	  openni refboxcomm ros player xmlrpc gossip \
-<<<<<<< HEAD
 	  robot_state_publisher gazebo dynamixel
-	  # readylogagent
-=======
-	  robot_state_publisher gazebo eclipse-clp
->>>>>>> 285906c9
 
 include $(BUILDSYSDIR)/rules.mk
 
