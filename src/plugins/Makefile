--- conflicted
+++ resolved
@@ -18,11 +18,7 @@
 
 # base + hardware drivers + functional + integration
 SUBDIRS	= bbsync bblogger webview ttmainloop rrd rrdweb \
-<<<<<<< HEAD
-	  laser flite joystick katana pantilt vision roomba \
-=======
-	  laser flite joystick openrave katana pantilt vision \
->>>>>>> c7bcc345
+	  laser flite joystick openrave katana pantilt vision roomba \
 	  skiller luaagent worldmodel laserht \
 	  openni refboxcomm player xmlrpc \
 	  readylogagent
