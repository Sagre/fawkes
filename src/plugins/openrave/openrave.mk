--- conflicted
+++ resolved
@@ -15,15 +15,10 @@
 
 #Check for OpenRAVE
 ifneq ($(PKGCONFIG),)
-<<<<<<< HEAD
   HAVE_OPENRAVE := $(if $(or $(shell $(PKGCONFIG) --exists 'openrave'; echo $${?/1/}),\
-                     $(shell $(PKGCONFIG) --exists 'openrave-0.3'; echo $${?/1/})),1,0)
-=======
-  HAVE_OPENRAVE := $(if $(shell $(PKGCONFIG) --exists 'openrave'; echo $${?/1/}) \
-                     OR $(shell $(PKGCONFIG) --exists 'openrave-0.3'; echo $${?/1/}),1,0)
+                     $(shell $(PKGCONFIG) --exists 'openrave0.4'; echo $${?/1/})),1,0)
 
   HAVE_PYTHON := $(if $(shell $(PKGCONFIG) --exists 'python'; echo $${?/1/}),1,0)
->>>>>>> 37b674cd
 endif
 
 ifeq ($(HAVE_OPENRAVE),1)
