
/***************************************************************************
 *  act_thread.cpp - Katana plugin act thread
 *
 *  Created: Mon Jun 08 18:00:56 2009
 *  Copyright  2006-2009  Tim Niemueller [www.niemueller.de]
 *
 ****************************************************************************/

/*  This program is free software; you can redistribute it and/or modify
 *  it under the terms of the GNU General Public License as published by
 *  the Free Software Foundation; either version 2 of the License, or
 *  (at your option) any later version.
 *
 *  This program is distributed in the hope that it will be useful,
 *  but WITHOUT ANY WARRANTY; without even the implied warranty of
 *  MERCHANTABILITY or FITNESS FOR A PARTICULAR PURPOSE.  See the
 *  GNU Library General Public License for more details.
 *
 *  Read the full text in the LICENSE.GPL file in the doc directory.
 */

#include "act_thread.h"
#include "controller_kni.h"
#include "controller_openrave.h"

#include <core/threading/mutex_locker.h>
#include <interfaces/KatanaInterface.h>
#include <utils/math/angle.h>
#include <utils/time/time.h>

#include <algorithm>
#include <cstdarg>

using namespace fawkes;
#ifdef HAVE_TF
using namespace fawkes::tf;
#endif

/** @class KatanaActThread "act_thread.h"
 * Katana act thread.
 * This thread integrates into the Fawkes main loop at the ACT_EXEC hook and
 * interacts with a given controller for the Katana.
 * @author Tim Niemueller
 */

/** Constructor. */
KatanaActThread::KatanaActThread()
  : Thread("KatanaActThread", Thread::OPMODE_WAITFORWAKEUP),
    BlockedTimingAspect(BlockedTimingAspect::WAKEUP_HOOK_ACT_EXEC),
    TransformAspect(TransformAspect::BOTH, "Katana"),
    BlackBoardInterfaceListener("KatanaActThread")
{
  __last_update = new Time();
}

/** Destructor. */
KatanaActThread::~KatanaActThread()
{
  delete __last_update;
}


void
KatanaActThread::init()
{
  // Note: due to the use of auto_ptr and RefPtr resources are automatically
  // freed on destruction, therefore no special handling is necessary in init()
  // itself!

  __cfg_controller       = config->get_string("/hardware/katana/controller");
  __cfg_device           = config->get_string("/hardware/katana/device");
  __cfg_kni_conffile     = config->get_string("/hardware/katana/kni_conffile");
  __cfg_auto_calibrate   = config->get_bool("/hardware/katana/auto_calibrate");
  __cfg_defmax_speed     = config->get_uint("/hardware/katana/default_max_speed");
  __cfg_read_timeout     = config->get_uint("/hardware/katana/read_timeout_msec");
  __cfg_write_timeout    = config->get_uint("/hardware/katana/write_timeout_msec");
  __cfg_gripper_pollint  = config->get_uint("/hardware/katana/gripper_pollint_msec");
  __cfg_goto_pollint     = config->get_uint("/hardware/katana/goto_pollint_msec");

  __cfg_park_x           = config->get_float("/hardware/katana/park_x");
  __cfg_park_y           = config->get_float("/hardware/katana/park_y");
  __cfg_park_z           = config->get_float("/hardware/katana/park_z");
  __cfg_park_phi         = config->get_float("/hardware/katana/park_phi");
  __cfg_park_theta       = config->get_float("/hardware/katana/park_theta");
  __cfg_park_psi         = config->get_float("/hardware/katana/park_psi");

  __cfg_distance_scale   = config->get_float("/hardware/katana/distance_scale");

  __cfg_update_interval  = config->get_float("/hardware/katana/update_interval");

  __cfg_frame_kni        = config->get_string("/plugins/static-transforms/transforms/katana_kni/child_frame");
  __cfg_frame_openrave   = config->get_string("/plugins/static-transforms/transforms/openrave/child_frame");

#ifdef HAVE_OPENRAVE
  __cfg_OR_enabled       = config->get_bool("/hardware/katana/openrave/enabled");
  __cfg_OR_use_viewer    = config->get_bool("/hardware/katana/openrave/use_viewer");
  __cfg_OR_auto_load_ik  = config->get_bool("/hardware/katana/openrave/auto_load_ik");
  __cfg_OR_robot_file    = config->get_string("/hardware/katana/openrave/robot_file");
#else
  __cfg_OR_enabled       = false;
#endif

  __last_update->set_clock(clock);
  __last_update->set_time(0, 0);

<<<<<<< HEAD
  try {
    TCdlCOMDesc ccd = {0, 57600, 8, 'N', 1, (int)__cfg_read_timeout, (int)__cfg_write_timeout};
    __device.reset(new CCdlCOM(ccd, __cfg_device.c_str()));

    __protocol.reset(new CCplSerialCRC());
    __protocol->init(__device.get());

    __katana = RefPtr<CLMBase>(new CLMBase());
    __katana->create(__cfg_kni_conffile.c_str(), __protocol.get());
    __katbase = __katana->GetBase();
    __sensor_ctrl = &__katbase->GetSCT()->arr[0];

    __katana->setRobotVelocityLimit(__cfg_defmax_speed);

    __katbase->recvECH();
    logger->log_debug(name(), "Katana successfully initialized");

  } catch (/*KNI*/::Exception &e) {
    throw fawkes::Exception(e.what());
  }

  try {
    __motor_init.resize(__katana->getNumberOfMotors());
    for(unsigned int i=0; i<__motor_init.size(); i++) {
      __motor_init.at(i) = *(__katbase->GetMOT()->arr[i].GetInitialParameters());
=======
  // Load katana controller
  if( __cfg_controller == "kni") {
    KatanaControllerKni* kat_ctrl = new KatanaControllerKni();
    __katana = kat_ctrl;
    try {
      kat_ctrl->setup(__cfg_device, __cfg_kni_conffile,
                      __cfg_read_timeout, __cfg_write_timeout);
    } catch(fawkes::Exception &e) {
      logger->log_warn(name(), "Setup KatanaControllerKni failed. Ex: %s", e.what());
>>>>>>> 49657c9d
    }
    kat_ctrl = NULL;

  } else if( __cfg_controller == "openrave") {
    __katana = new KatanaControllerOpenrave(openrave);

  } else {
    throw fawkes::Exception("Invalid controller given: '%s'", __cfg_controller.c_str());
  }

  // If you have more than one interface: catch exception and close them!
  __katana_if = blackboard->open_for_writing<KatanaInterface>("Katana");

  // Create all other threads
  __sensacq_thread.reset(new KatanaSensorAcquisitionThread(__katana, logger));
  __calib_thread   = new KatanaCalibrationThread(__katana, logger);
  __gripper_thread = new KatanaGripperThread(__katana, logger,
					     __cfg_gripper_pollint);
  __motor_control_thread = new KatanaMotorControlThread(__katana, logger, __cfg_goto_pollint);
  __goto_thread    = new KatanaGotoThread(__katana, logger, __cfg_goto_pollint);
#ifdef HAVE_OPENRAVE
  __goto_openrave_thread = new KatanaGotoOpenRaveThread(__katana, logger, openrave, __cfg_goto_pollint, __cfg_OR_robot_file, __cfg_OR_auto_load_ik, __cfg_OR_use_viewer);
  if(__cfg_OR_enabled)
    {__goto_openrave_thread->init();}
#endif

  // Intialize katana controller
  try {
    __katana->init();
    __katana->set_max_velocity(__cfg_defmax_speed);
    logger->log_debug(name(), "Katana successfully initialized");
  } catch(fawkes::Exception &e) {
    logger->log_warn(name(), "Initializing controller failed. Ex: %s", e.what());
    finalize();
    throw; // need try-catch anyway?
  }

  __sensacq_thread->start();

  bbil_add_message_interface(__katana_if);
  blackboard->register_listener(this);

#ifdef USE_TIMETRACKER
  __tt.reset(new TimeTracker());
  __tt_count = 0;
  __ttc_read_sensor = __tt->add_class("Read Sensor");
#endif

}


void
KatanaActThread::finalize()
{
  if ( __actmot_thread ) {
    __actmot_thread->cancel();
    __actmot_thread->join();
    __actmot_thread = NULL;
  }
  __sensacq_thread->cancel();
  __sensacq_thread->join();
  __sensacq_thread.reset();

  // Setting to NULL also deletes instance (RefPtr)
  __calib_thread   = NULL;
  __goto_thread    = NULL;
  __gripper_thread = NULL;
  __motor_control_thread = NULL;
#ifdef HAVE_OPENRAVE
   if(__cfg_OR_enabled)
    {__goto_openrave_thread->finalize();}
  __goto_openrave_thread = NULL;
#endif

  try {
    __katana->stop();
  } catch(fawkes::Exception &e) {
    logger->log_warn(name(), "failed stopping katana. Ex:%s", e.what());
  }
  __katana = NULL;

  blackboard->unregister_listener(this);
  blackboard->close(__katana_if);
}


void
KatanaActThread::once()
{
  if ( __cfg_auto_calibrate ) {
    start_motion(__calib_thread, 0, "Auto calibration enabled, calibrating");
    __katana_if->set_enabled(true);
    __katana_if->write();
  }
}


/** Update position data in BB interface.
 * @param refresh recv new data from arm
 */
void
KatanaActThread::update_position(bool refresh)
{
  try {
    __katana->read_coordinates(refresh);
    if( __cfg_controller == "kni") {
      __katana_if->set_x(__cfg_distance_scale * __katana->x());
      __katana_if->set_y(__cfg_distance_scale * __katana->y());
      __katana_if->set_z(__cfg_distance_scale * __katana->z());
    } else if( __cfg_controller == "openrave") {

      if( !tf_listener->frame_exists(__cfg_frame_openrave) ) {
        logger->log_warn(name(), "tf frames not existing: '%s'. Skipping transform to kni coordinates.",
                         __cfg_frame_openrave.c_str() );
      } else {
        Stamped<Point> target;
        Stamped<Point> target_local(Point(__katana->x(), __katana->y(), __katana->z()),
                                    fawkes::Time(0,0), __cfg_frame_openrave);

        tf_listener->transform_point(__cfg_frame_kni, target_local, target);

        __katana_if->set_x(target.getX());
        __katana_if->set_y(target.getY());
        __katana_if->set_z(target.getZ());
      }
    }
    __katana_if->set_phi(__katana->phi());
    __katana_if->set_theta(__katana->theta());
    __katana_if->set_psi(__katana->psi());
  } catch (fawkes::Exception &e) {
    logger->log_warn(name(), "Updating position values failed: %s", e.what());
  }

  float *a = __katana_if->angles();
  fawkes::Time now(clock);

  static const float  p90 = deg2rad(90);
  static const float p180 = deg2rad(180);

  Transform bs_j1(Quaternion(a[0],      0,        0), Vector3(0, 0, 0.141));
  Transform j1_j2(Quaternion(0,      a[1] -  p90, 0), Vector3(0, 0, 0.064));
  Transform j2_j3(Quaternion(0,      a[2] + p180, 0), Vector3(0, 0, 0.190));
  Transform j3_j4(Quaternion(0,     -a[3] - p180, 0), Vector3(0, 0, 0.139));
  Transform j4_j5(Quaternion(-a[4],     0,        0), Vector3(0, 0, 0.120));
  Transform j5_gr(Quaternion(0,      -p90,        0), Vector3(0, 0, 0.065));

  tf_publisher->send_transform(bs_j1, now, "/katana/base", "/katana/j1");
  tf_publisher->send_transform(j1_j2, now, "/katana/j1", "/katana/j2");
  tf_publisher->send_transform(j2_j3, now, "/katana/j2", "/katana/j3");
  tf_publisher->send_transform(j3_j4, now, "/katana/j3", "/katana/j4");
  tf_publisher->send_transform(j4_j5, now, "/katana/j4", "/katana/j5");
  tf_publisher->send_transform(j5_gr, now, "/katana/j5", "/katana/gripper");
}


/** Update sensor values as necessary.
 * To be called only from KatanaSensorThread. Makes the local decision whether
 * sensor can be written (calibration is not running) and whether the data
 * needs to be refreshed (no active motion).
 */
void
KatanaActThread::update_sensor_values()
{
  MutexLocker lock(loop_mutex);
  if ( __actmot_thread != __calib_thread ) {
    update_sensors(! __actmot_thread);
  }
}


/** Update sensor value in BB interface.
 * @param refresh recv new data from arm
 */
void
KatanaActThread::update_sensors(bool refresh)
{
  try {
    std::vector<int> sensors;
    __katana->get_sensors(sensors, false);

    const int num_sensors = std::min(sensors.size(), __katana_if->maxlenof_sensor_value());
    for (int i = 0; i < num_sensors; ++i) {
      if (sensors.at(i) <= 0) {
	__katana_if->set_sensor_value(i, 0);
      } else if (sensors.at(i) >= 255) {
	__katana_if->set_sensor_value(i, 255);
      } else {
	__katana_if->set_sensor_value(i, sensors.at(i));
      }
    }
  } catch (fawkes::Exception &e) {
    logger->log_warn(name(), "Updating sensor values failed: %s", e.what());
  }

  if (refresh) __sensacq_thread->wakeup();
}


/** Update motor encoder and angle data in BB interface.
 * @param refresh recv new data from arm
 */
void
KatanaActThread::update_motors(bool refresh)
{
  try {
    if( __katana->joint_encoders()) {
      std::vector<int> encoders;
      __katana->get_encoders(encoders, refresh);
      for(unsigned int i=0; i<encoders.size(); i++) {
        __katana_if->set_encoders(i, encoders.at(i));
      }
    }

    if( __katana->joint_angles()) {
      std::vector<float> angles;
      __katana->get_angles(angles, false);
      for(unsigned int i=0; i<angles.size(); i++) {
        __katana_if->set_angles(i, angles.at(i));
      }
    }
  } catch (fawkes::Exception &e) {
    logger->log_warn(name(), "Updating motor values failed. Ex:%s", e.what());
  }
}


/** Start a motion.
 * @param motion_thread motion thread to start
 * @param msgid BB message  ID of message that caused the motion
 * @param logmsg message to print, format for following arguments
 */
void
KatanaActThread::start_motion(RefPtr<KatanaMotionThread> motion_thread,
			      unsigned int msgid, const char *logmsg, ...)
{
  va_list arg;
  va_start(arg, logmsg);
  logger->vlog_debug(name(), logmsg, arg);
  __sensacq_thread->set_enabled(false);
  __actmot_thread = motion_thread;
  __actmot_thread->start(/* wait */ false);
  __katana_if->set_msgid(msgid);
  __katana_if->set_final(false);
  va_end(arg);
}


/** Stop any running motion. */
void
KatanaActThread::stop_motion()
{
  logger->log_info(name(), "Stopping arm movement");
  loop_mutex->lock();
  if (__actmot_thread) {
    __actmot_thread->cancel();
    __actmot_thread->join();
    __actmot_thread = NULL;
  }
  try {
    __katana->stop();
  } catch (fawkes::Exception &e) {
    logger->log_warn(name(), "Failed to freeze robot on stop: %s", e.what());
  }
  loop_mutex->unlock();
}


void
KatanaActThread::loop()
{
  if ( __actmot_thread ) {
    update_motors(/* refresh */ false);
    update_position(/* refresh */ false);
    __katana_if->write();
    if (! __actmot_thread->finished()) {
      return;
    } else {
      logger->log_debug(name(), "Motion thread %s finished, collecting", __actmot_thread->name());
      __actmot_thread->join();
      __katana_if->set_final(true);
      __katana_if->set_error_code(__actmot_thread->error_code());
      if (__actmot_thread == __calib_thread) {
	__katana_if->set_calibrated(true);
      }
      __actmot_thread->reset();
      __actmot_thread = NULL;
      logger->log_debug(name(), "Motion thread collected");
      __sensacq_thread->set_enabled(true);

#ifdef HAVE_OPENRAVE
      if(__cfg_OR_enabled) { __goto_openrave_thread->update_openrave_data(); }
#endif
      update_motors(/* refresh */ true);
      update_position(/* refresh */ true);
    }
  } else if (!__katana_if->is_enabled()) {
      update_position(/* refresh */ true);
      update_motors(/* refresh */ true);

  } else {
    // update every once in a while to keep transforms updated
    fawkes::Time now(clock);
    if ((now - __last_update) >= __cfg_update_interval) {
      __last_update->stamp();
      update_position(/* refresh */ false);
      update_motors(/* refresh */ false);
    }
  }

  while (! __katana_if->msgq_empty() && ! __actmot_thread ) {
    if (__katana_if->msgq_first_is<KatanaInterface::CalibrateMessage>()) {
      KatanaInterface::CalibrateMessage *msg = __katana_if->msgq_first(msg);
      start_motion(__calib_thread, msg->id(), "Calibrating arm");

    } else if (__katana_if->msgq_first_is<KatanaInterface::LinearGotoMessage>()) {
      KatanaInterface::LinearGotoMessage *msg = __katana_if->msgq_first(msg);

      bool trans_frame_exists = tf_listener->frame_exists(msg->trans_frame());
      bool rot_frame_exists   = tf_listener->frame_exists(msg->rot_frame());
      if( !trans_frame_exists || !rot_frame_exists ) {
        logger->log_warn(name(), "tf frames not existing: '%s%s%s'. Skipping message.",
                         trans_frame_exists ? "" : msg->trans_frame(),
                         trans_frame_exists ? "" : "', '",
                         rot_frame_exists   ? "" : msg->rot_frame() );
      } else {
        Stamped<Point> target;
        Stamped<Point> target_local(Point(msg->x(), msg->y(), msg->z()),
                                    fawkes::Time(0,0), msg->trans_frame());
        if( __cfg_OR_enabled ) {
#ifdef HAVE_OPENRAVE
          tf_listener->transform_point(__cfg_frame_openrave, target_local, target);
          if( msg->offset_xy() != 0.f ) {
            Vector3 offset(target.getX(), target.getY(), 0.f);
            offset = (offset/offset.length()) * msg->offset_xy(); // Vector3 does not support a set_length method
            target += offset;
          }
          // TODO: how to transform euler rotation to quaternion, to be used for tf??
          __goto_openrave_thread->set_target(target.getX(), target.getY(), target.getZ(),
                                             msg->phi(), msg->theta(), msg->psi());
          __goto_openrave_thread->set_theta_error(msg->theta_error());
          __goto_openrave_thread->set_move_straight(msg->is_straight());

          start_motion(__goto_openrave_thread, msg->id(),
		       "Linear movement to (%f,%f,%f, %f,%f,%f), frame '%s', theta_error:%f, straight:%u",
		       target.getX(), target.getY(), target.getZ(),
		       msg->phi(), msg->theta(), msg->psi(), __cfg_frame_openrave.c_str(), msg->theta_error(), msg->is_straight());
#endif
        } else {
          tf_listener->transform_point(__cfg_frame_kni, target_local, target);
          if( msg->offset_xy() != 0.f ) {
            Vector3 offset(target.getX(), target.getY(), 0.f);
            offset = (offset/offset.length()) * msg->offset_xy(); // Vector3 does not support a set_length method
            target += offset;
          }
          __goto_thread->set_target(target.getX() / __cfg_distance_scale,
                                    target.getY() / __cfg_distance_scale,
                                    target.getZ() / __cfg_distance_scale,
                                    msg->phi(), msg->theta(), msg->psi());
          start_motion(__goto_thread, msg->id(),
		       "Linear movement to (%f,%f,%f, %f,%f,%f), frame '%s'",
		       target.getX(), target.getY(), target.getZ(),
		       msg->phi(), msg->theta(), msg->psi(), __cfg_frame_kni.c_str());
        }
      }

    } else if (__katana_if->msgq_first_is<KatanaInterface::LinearGotoKniMessage>()) {
      KatanaInterface::LinearGotoKniMessage *msg = __katana_if->msgq_first(msg);

      float x = msg->x() * __cfg_distance_scale;
      float y = msg->y() * __cfg_distance_scale;
      float z = msg->z() * __cfg_distance_scale;

      tf::Stamped<Point> target;
      tf::Stamped<Point> target_local(tf::Point(x, y, z),
                                      fawkes::Time(0,0), __cfg_frame_kni);

      if( __cfg_OR_enabled ) {
#ifdef HAVE_OPENRAVE
          tf_listener->transform_point(__cfg_frame_openrave, target_local, target);
          __goto_openrave_thread->set_target(target.getX(), target.getY(), target.getZ(),
				  	     msg->phi(), msg->theta(), msg->psi());

          start_motion(__goto_openrave_thread, msg->id(),
		       "Linear movement to (%f,%f,%f, %f,%f,%f), frame '%s'",
		       target.getX(), target.getY(), target.getZ(),
		       msg->phi(), msg->theta(), msg->psi(), __cfg_frame_openrave.c_str());
#endif
        } else {
          __goto_thread->set_target(msg->x(), msg->y(), msg->z(),
				    msg->phi(), msg->theta(), msg->psi());

          start_motion(__goto_thread, msg->id(),
		       "Linear movement to (%f,%f,%f, %f,%f,%f), frame '%s'",
		       x, y, z,
		       msg->phi(), msg->theta(), msg->psi(), __cfg_frame_kni.c_str());
        }

#ifdef HAVE_OPENRAVE
    } else if (__katana_if->msgq_first_is<KatanaInterface::ObjectGotoMessage>() && __cfg_OR_enabled) {
      KatanaInterface::ObjectGotoMessage *msg = __katana_if->msgq_first(msg);

      float rot_x = 0.f;
      if( msg->rot_x() )
        { rot_x = msg->rot_x(); }

      __goto_openrave_thread->set_target(msg->object(), rot_x);
      start_motion(__goto_openrave_thread, msg->id(),
		   "Linear movement to object (%s, %f)", msg->object(), msg->rot_x());
#endif

    } else if (__katana_if->msgq_first_is<KatanaInterface::ParkMessage>()) {
      KatanaInterface::ParkMessage *msg = __katana_if->msgq_first(msg);

      if(__cfg_OR_enabled) {
#ifdef HAVE_OPENRAVE
        tf::Stamped<Point> target;
        tf::Stamped<Point> target_local(tf::Point(__cfg_park_x * __cfg_distance_scale,
                                                  __cfg_park_y * __cfg_distance_scale,
                                                  __cfg_park_z * __cfg_distance_scale),
                                        fawkes::Time(0,0), __cfg_frame_kni);
        tf_listener->transform_point(__cfg_frame_openrave, target_local, target);

        __goto_openrave_thread->set_target(target.getX(), target.getY(), target.getZ(),
				  	   __cfg_park_phi, __cfg_park_theta, __cfg_park_psi);

        start_motion(__goto_openrave_thread, msg->id(), "Parking arm");
#endif
      } else {
        __goto_thread->set_target(__cfg_park_x, __cfg_park_y, __cfg_park_z,
				  __cfg_park_phi, __cfg_park_theta, __cfg_park_psi);
        start_motion(__goto_thread, msg->id(), "Parking arm");
      }

    } else if (__katana_if->msgq_first_is<KatanaInterface::OpenGripperMessage>()) {
      KatanaInterface::OpenGripperMessage *msg = __katana_if->msgq_first(msg);
      __gripper_thread->set_mode(KatanaGripperThread::OPEN_GRIPPER);
      start_motion(__gripper_thread, msg->id(), "Opening gripper");

    } else if (__katana_if->msgq_first_is<KatanaInterface::CloseGripperMessage>()) {
      KatanaInterface::CloseGripperMessage *msg = __katana_if->msgq_first(msg);
      __gripper_thread->set_mode(KatanaGripperThread::CLOSE_GRIPPER);
      start_motion(__gripper_thread, msg->id(), "Closing gripper");

    } else if (__katana_if->msgq_first_is<KatanaInterface::SetEnabledMessage>()) {
      KatanaInterface::SetEnabledMessage *msg = __katana_if->msgq_first(msg);

      try {
	if (msg->is_enabled()) {
	  logger->log_debug(name(), "Turning ON the arm");
          __katana->turn_on();
	  update_position(/* refresh */ true);
          update_motors(/* refresh */ true);
#ifdef HAVE_OPENRAVE
	    if(__cfg_OR_enabled)
	      {__goto_openrave_thread->update_openrave_data();}
#endif
	} else {
	  logger->log_debug(name(), "Turning OFF the arm");
	  __katana->turn_off();
	}
	__katana_if->set_enabled(msg->is_enabled());
      } catch (/*KNI*/::Exception &e) {
	logger->log_warn(name(), "Failed enable/disable arm: %s", e.what());
      }

    } else if (__katana_if->msgq_first_is<KatanaInterface::SetMaxVelocityMessage>()) {
      KatanaInterface::SetMaxVelocityMessage *msg = __katana_if->msgq_first(msg);

      unsigned int max_vel = msg->max_velocity();
      if ( max_vel == 0 )  max_vel = __cfg_defmax_speed;

      try {
        __katana->set_max_velocity(max_vel);
      } catch (fawkes::Exception &e) {
        logger->log_warn(name(), "Failed setting max velocity. Ex:%s", e.what());
      }
      __katana_if->set_max_velocity(max_vel);

    } else if (__katana_if->msgq_first_is<KatanaInterface::SetMotorEncoderMessage>()) {
      KatanaInterface::SetMotorEncoderMessage *msg = __katana_if->msgq_first(msg);

      __motor_control_thread->set_encoder(msg->nr(), msg->enc(), false);
      start_motion(__motor_control_thread, msg->id(), "Moving motor");

    } else if (__katana_if->msgq_first_is<KatanaInterface::MoveMotorEncoderMessage>()) {
      KatanaInterface::MoveMotorEncoderMessage *msg = __katana_if->msgq_first(msg);

      __motor_control_thread->set_encoder(msg->nr(), msg->enc(), true);
      start_motion(__motor_control_thread, msg->id(), "Moving motor");

    } else if (__katana_if->msgq_first_is<KatanaInterface::SetMotorAngleMessage>()) {
      KatanaInterface::SetMotorAngleMessage *msg = __katana_if->msgq_first(msg);

      __motor_control_thread->set_angle(msg->nr(), msg->angle(), false);
      start_motion(__motor_control_thread, msg->id(), "Moving motor");

    } else if (__katana_if->msgq_first_is<KatanaInterface::MoveMotorAngleMessage>()) {
      KatanaInterface::MoveMotorAngleMessage *msg = __katana_if->msgq_first(msg);

      __motor_control_thread->set_angle(msg->nr(), msg->angle(), true);
      start_motion(__motor_control_thread, msg->id(), "Moving motor");

    } else {
      logger->log_warn(name(), "Unknown message received");
    }

    __katana_if->msgq_pop();
  }

  __katana_if->write();

#ifdef USE_TIMETRACKER
  if (++__tt_count > 100) {
    __tt_count = 0;
    __tt->print_to_stdout();
  }
#endif
}


bool
KatanaActThread::bb_interface_message_received(Interface *interface,
					       Message *message) throw()
{
  if (message->is_of_type<KatanaInterface::StopMessage>()) {
    stop_motion();
    return false; // do not enqueue StopMessage
  } else if (message->is_of_type<KatanaInterface::FlushMessage>()) {
    stop_motion();
    logger->log_info(name(), "Flushing message queue");
    __katana_if->msgq_flush();
    return false;
  } else {
    logger->log_info(name(), "Received message of type %s, enqueueing", message->type());
    return true;
  }
}<|MERGE_RESOLUTION|>--- conflicted
+++ resolved
@@ -104,33 +104,6 @@
   __last_update->set_clock(clock);
   __last_update->set_time(0, 0);
 
-<<<<<<< HEAD
-  try {
-    TCdlCOMDesc ccd = {0, 57600, 8, 'N', 1, (int)__cfg_read_timeout, (int)__cfg_write_timeout};
-    __device.reset(new CCdlCOM(ccd, __cfg_device.c_str()));
-
-    __protocol.reset(new CCplSerialCRC());
-    __protocol->init(__device.get());
-
-    __katana = RefPtr<CLMBase>(new CLMBase());
-    __katana->create(__cfg_kni_conffile.c_str(), __protocol.get());
-    __katbase = __katana->GetBase();
-    __sensor_ctrl = &__katbase->GetSCT()->arr[0];
-
-    __katana->setRobotVelocityLimit(__cfg_defmax_speed);
-
-    __katbase->recvECH();
-    logger->log_debug(name(), "Katana successfully initialized");
-
-  } catch (/*KNI*/::Exception &e) {
-    throw fawkes::Exception(e.what());
-  }
-
-  try {
-    __motor_init.resize(__katana->getNumberOfMotors());
-    for(unsigned int i=0; i<__motor_init.size(); i++) {
-      __motor_init.at(i) = *(__katbase->GetMOT()->arr[i].GetInitialParameters());
-=======
   // Load katana controller
   if( __cfg_controller == "kni") {
     KatanaControllerKni* kat_ctrl = new KatanaControllerKni();
@@ -140,7 +113,6 @@
                       __cfg_read_timeout, __cfg_write_timeout);
     } catch(fawkes::Exception &e) {
       logger->log_warn(name(), "Setup KatanaControllerKni failed. Ex: %s", e.what());
->>>>>>> 49657c9d
     }
     kat_ctrl = NULL;
 
