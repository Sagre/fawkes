--- conflicted
+++ resolved
@@ -33,13 +33,9 @@
 #include <cstdarg>
 
 using namespace fawkes;
-<<<<<<< HEAD
 #ifdef HAVE_TF
 using namespace fawkes::tf;
 #endif
-=======
-using namespace fawkes::tf;
->>>>>>> 42c6a387
 
 /** @class KatanaActThread "act_thread.h"
  * Katana act thread.
@@ -119,12 +115,6 @@
       logger->log_warn(name(), "Setup KatanaControllerKni failed. Ex: %s", e.what());
     }
     kat_ctrl = NULL;
-<<<<<<< HEAD
-
-  } else if( __cfg_controller == "openrave") {
-    __katana = new KatanaControllerOpenrave(openrave);
-
-=======
 
   } else if( __cfg_controller == "openrave") {
 #ifdef HAVE_OPENRAVE
@@ -133,7 +123,6 @@
     throw fawkes::Exception("Cannot use controller 'openrave', OpenRAVE not installed!");
 #endif
 
->>>>>>> 42c6a387
   } else {
     throw fawkes::Exception("Invalid controller given: '%s'", __cfg_controller.c_str());
   }
@@ -469,13 +458,9 @@
                                              msg->phi(), msg->theta(), msg->psi());
           __goto_openrave_thread->set_theta_error(msg->theta_error());
           __goto_openrave_thread->set_move_straight(msg->is_straight());
-<<<<<<< HEAD
-
-=======
  #ifdef EARLY_PLANNING
           __goto_openrave_thread->plan_target();
  #endif
->>>>>>> 42c6a387
           start_motion(__goto_openrave_thread, msg->id(),
 		       "Linear movement to (%f,%f,%f, %f,%f,%f), frame '%s', theta_error:%f, straight:%u",
 		       target.getX(), target.getY(), target.getZ(),
