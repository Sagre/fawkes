
/***************************************************************************
 *  laser-cluster-thread.h - Thread to detect a cluster in 2D laser data
 *
 *  Created: Sun Apr 21 01:17:09 2013
 *  Copyright  2011-2013  Tim Niemueller [www.niemueller.de]
 ****************************************************************************/

/*  This program is free software; you can redistribute it and/or modify
 *  it under the terms of the GNU General Public License as published by
 *  the Free Software Foundation; either version 2 of the License, or
 *  (at your option) any later version.
 *
 *  This program is distributed in the hope that it will be useful,
 *  but WITHOUT ANY WARRANTY; without even the implied warranty of
 *  MERCHANTABILITY or FITNESS FOR A PARTICULAR PURPOSE.  See the
 *  GNU Library General Public License for more details.
 *
 *  Read the full text in the LICENSE.GPL file in the doc directory.
 */

#ifndef __PLUGINS_LASER_CLUSTER_LASER_CLUSTER_THREAD_H_
#define __PLUGINS_LASER_CLUSTER_LASER_CLUSTER_THREAD_H_

// must be first for reliable ROS detection
#include <pcl/point_cloud.h>
#include <pcl/point_types.h>

#include <core/threading/thread.h>
#include <aspect/clock.h>
#include <aspect/configurable.h>
#include <aspect/logging.h>
#include <aspect/blackboard.h>
#include <aspect/blocked_timing.h>
#include <aspect/tf.h>
#include <aspect/pointcloud.h>

#include <Eigen/StdVector>
#include <pcl/segmentation/sac_segmentation.h>

namespace fawkes {
  class Position3DInterface;
  class SwitchInterface;
#ifdef USE_TIMETRACKER
  class TimeTracker;
#endif
  class LaserClusterInterface;
}

class LaserClusterThread
: public fawkes::Thread,
  public fawkes::ClockAspect,
  public fawkes::LoggingAspect,
  public fawkes::ConfigurableAspect,
  public fawkes::BlackBoardAspect,
  public fawkes::BlockedTimingAspect,
  public fawkes::TransformAspect,
  public fawkes::PointCloudAspect
{
 public:
  LaserClusterThread();
  virtual ~LaserClusterThread();

  virtual void init();
  virtual void loop();
  virtual void finalize();

 private:
  typedef pcl::PointXYZ PointType;
  typedef pcl::PointCloud<PointType> Cloud;
  typedef Cloud::Ptr CloudPtr;
  typedef Cloud::ConstPtr CloudConstPtr;

  typedef pcl::PointXYZRGB ColorPointType;
  typedef pcl::PointCloud<ColorPointType> ColorCloud;
  typedef ColorCloud::Ptr ColorCloudPtr;
  typedef ColorCloud::ConstPtr ColorCloudConstPtr;

 private:
  void set_position(fawkes::Position3DInterface *iface,
                    bool is_visible,
		    const Eigen::Vector4f &centroid = Eigen::Vector4f(0, 0, 0, 0),
                    const Eigen::Quaternionf &rotation = Eigen::Quaternionf(1, 0, 0, 0));

 /** Stub to see name in backtrace for easier debugging. @see Thread::run() */
 protected: virtual void run() { Thread::run(); }

 private:
  fawkes::RefPtr<const pcl::PointCloud<PointType> > finput_;
  fawkes::RefPtr<pcl::PointCloud<ColorPointType> > fclusters_;
  CloudConstPtr input_;
  pcl::PointCloud<ColorPointType>::Ptr clusters_;

  pcl::SACSegmentation<PointType> seg_;

  std::vector<fawkes::Position3DInterface *> cluster_pos_ifs_;
  fawkes::Position3DInterface * cluster_pos_if_;

  fawkes::SwitchInterface *switch_if_;
  fawkes::LaserClusterInterface *config_if_;

  typedef enum  {
    SELECT_MIN_ANGLE,
    SELECT_MIN_DIST
  } selection_mode_t;

  bool         cfg_line_removal_;
  float        cfg_depth_filter_min_x_;
  float        cfg_depth_filter_max_x_;
  unsigned int cfg_segm_max_iterations_;
  float        cfg_segm_distance_threshold_;
  unsigned int cfg_segm_min_inliers_;
  float        cfg_cluster_tolerance_;
  unsigned int cfg_cluster_min_size_;
  unsigned int cfg_cluster_max_size_;
  std::string  cfg_input_pcl_;
  std::string  cfg_result_frame_;
  float        cfg_cluster_min_x_;
  float        cfg_cluster_max_x_;
  float        cfg_cluster_min_y_;
  float        cfg_cluster_max_y_;
  float        cfg_cluster_switch_tolerance_;
  float        cfg_offset_x_;
<<<<<<< HEAD
  selection_mode_t cfg_selection_mode_;
=======
  unsigned int cfg_max_num_clusters_;
>>>>>>> a0b46acc

  float        current_max_x_;

  unsigned int loop_count_;

  class ClusterInfo {
  public:
    EIGEN_MAKE_ALIGNED_OPERATOR_NEW

    double angle;
    unsigned int index;
    Eigen::Vector4f centroid;

    bool operator<(const ClusterInfo &other) const
    {
      return (fabs(angle) < fabs(other.angle));
    }
  };

#ifdef USE_TIMETRACKER
  fawkes::TimeTracker  *tt_;
  unsigned int tt_loopcount_;
  unsigned int ttc_full_loop_;
  unsigned int ttc_msg_proc_;
  unsigned int ttc_extract_lines_;
  unsigned int ttc_clustering_;
#endif

};

#endif<|MERGE_RESOLUTION|>--- conflicted
+++ resolved
@@ -121,11 +121,8 @@
   float        cfg_cluster_max_y_;
   float        cfg_cluster_switch_tolerance_;
   float        cfg_offset_x_;
-<<<<<<< HEAD
   selection_mode_t cfg_selection_mode_;
-=======
   unsigned int cfg_max_num_clusters_;
->>>>>>> a0b46acc
 
   float        current_max_x_;
 
@@ -136,13 +133,9 @@
     EIGEN_MAKE_ALIGNED_OPERATOR_NEW
 
     double angle;
+    double dist;
     unsigned int index;
     Eigen::Vector4f centroid;
-
-    bool operator<(const ClusterInfo &other) const
-    {
-      return (fabs(angle) < fabs(other.angle));
-    }
   };
 
 #ifdef USE_TIMETRACKER
