#*****************************************************************************
#                 Makefile Build System for Fawkes: PCL bits
#                            -------------------
#   Created on Mon Nov 07 01:06:16 2011
#   Copyright (C) 2011 by Tim Niemueller, AllemaniACs RoboCup Team
#
#*****************************************************************************
#
#   This program is free software; you can redistribute it and/or modify
#   it under the terms of the GNU General Public License as published by
#   the Free Software Foundation; either version 2 of the License, or
#   (at your option) any later version.
#
#*****************************************************************************

ifndef __buildsys_config_mk_
$(error config.mk must be included before pcl.mk)
endif

ifndef __buildsys_pcl_mk_
__buildsys_pcl_mk_ := 1

PCL_LIB_DIRS=/usr/lib64 /usr/lib /usr/lib32 \
             /usr/local/lib64 /usr/local/lib

ifneq ($(PKGCONFIG),)
  HAVE_PCL = $(if $(shell $(PKGCONFIG) --exists 'pcl_common'; echo $${?/1/}),1,0)
  HAVE_EIGEN3 = $(if $(shell $(PKGCONFIG) --exists 'eigen3'; echo $${?/1/}),1,0)
endif

ifeq ($(HAVE_EIGEN3),1)
  CFLAGS_EIGEN3  = -DHAVE_EIGEN3 $(shell $(PKGCONFIG) --cflags 'eigen3') \
		   -DEIGEN_USE_NEW_STDVECTOR \
		   -DEIGEN_YES_I_KNOW_SPARSE_MODULE_IS_NOT_STABLE_YET
  LDFLAGS_EIGEN3 = $(shell $(PKGCONFIG) --libs 'eigen3')
else
  HAVE_PCL = 0
endif

ifneq ($(wildcard $(SYSROOT)/usr/include/vtk/vtkVersion.h),)
  HAVE_VTK = 1
  CFLAGS_VTK = -I/usr/include/vtk
endif

ifneq ($(HAVE_PCL),1)
  # Give it another shot, name might contain version
<<<<<<< HEAD
  ALTERNATE_NAME=$(shell $(PKGCONFIG) pkg-config --list-all | grep pcl_common | awk '{ print $$1 }')
  ifneq ($(ALTERNATE_NAME),)
    PCL_VERSION_SUFFIX=$(patsubst pcl_common%,%,$(ALTERNATE_NAME))
=======
  _PCL_ALTERNATE_NAME=$(shell $(PKGCONFIG) pkg-config --list-all | grep pcl_common | awk '{ print $$1 }')
  ifneq ($(_PCL_ALTERNATE_NAME),)
    PCL_VERSION_SUFFIX=$(patsubst pcl_common%,%,$(_PCL_ALTERNATE_NAME))
>>>>>>> cf8cc9dd
    HAVE_PCL=1
  endif
endif

ifeq ($(HAVE_PCL),1)
  # if we have ROS, by default use std_msgs and sensor_msgs from there, rather
  # than the types that come with PCL, because it'll crash miserably when pumping
  # data from Fawkes to ROS, it might cause problems the other way around
  # ifeq ($(HAVE_ROS),1)
  #   CFLAGS_PCL  = $(call ros-pkg-cflags,sensor_msgs) \
  # 		  $(call ros-pkg-cflags,std_msgs) \
  # 		  -DHAVE_ROS_STD_MSGS
  #   LDFLAGS_PCL = $(call ros-pkg-lflags,sensor_msgs) \
  # 		  $(call ros-pkg-lflags,std_msgs) \
  # 		  -DHAVE_ROS_SENSOR_MSGS
  # endif

  CFLAGS_PCL  += -DHAVE_PCL $(CFLAGS_EIGEN3) \
		 $(shell $(PKGCONFIG) --cflags 'pcl_common$(PCL_VERSION_SUFFIX)')
<<<<<<< HEAD
  LDFLAGS_PCL += $(LDFLAGS_EIGEN3) \
		 $(shell $(PKGCONFIG) --libs 'pcl_common$(PCL_VERSION_SUFFIX)')

  pcl-have-lib    = $(if $(shell $(PKGCONFIG) --exists 'pcl_$1$(PCL_VERSION_SUFFIX)'; echo $${?/1/}),1,0)
  pcl-lib-cflags  = $(shell $(PKGCONFIG) --cflags 'pcl_$1$(PCL_VERSION_SUFFIX)')
  pcl-lib-ldflags = $(shell $(PKGCONFIG) --libs 'pcl_$1$(PCL_VERSION_SUFFIX)')

  pcl-have-libs    = $(if $(strip $(subst 1,,$(foreach c,$1,$(call pcl-have-lib,$c)))),0,1)
  pcl-libs-cflags  = $(shell $(PKGCONFIG) --cflags $(foreach c,$1,'pcl_$c$(PCL_VERSION_SUFFIX)' ))
  pcl-libs-ldflags = $(shell $(PKGCONFIG) --libs $(foreach c,$1,'pcl_$c$(PCL_VERSION_SUFFIX)' ))

  pcl-missing-libs = $(strip $(foreach c,$1,$(if $(subst 1,,$(call pcl-have-lib,$c)),$c)))

else
  pcl-have-lib = 0
=======
  LDFLAGS_PCL += $(foreach L,common features filters kdtree keypoints octree \
			range_image range_image_border_extractor registration \
			sample_consensus segmentation surface, \
		   $(shell $(PKGCONFIG) --libs 'pcl_$L$(PCL_VERSION_SUFFIX)') ) \
		 $(LDFLAGS_EIGEN3)
  # need to fix PCL's pkg-config files first
  LDFLAGS_PCL_VIS = $(shell $(PKGCONFIG) --libs 'pcl_visualizationi$(PCL_VERSION_SUFFIX)')
  LDFLAGS_PCL_IO = $(shell $(PKGCONFIG) --libs 'pcl_io$(PCL_VERSION_SUFFIX)')
>>>>>>> cf8cc9dd
endif

endif # __buildsys_pcl_mk_
<|MERGE_RESOLUTION|>--- conflicted
+++ resolved
@@ -44,15 +44,9 @@
 
 ifneq ($(HAVE_PCL),1)
   # Give it another shot, name might contain version
-<<<<<<< HEAD
-  ALTERNATE_NAME=$(shell $(PKGCONFIG) pkg-config --list-all | grep pcl_common | awk '{ print $$1 }')
-  ifneq ($(ALTERNATE_NAME),)
-    PCL_VERSION_SUFFIX=$(patsubst pcl_common%,%,$(ALTERNATE_NAME))
-=======
   _PCL_ALTERNATE_NAME=$(shell $(PKGCONFIG) pkg-config --list-all | grep pcl_common | awk '{ print $$1 }')
   ifneq ($(_PCL_ALTERNATE_NAME),)
     PCL_VERSION_SUFFIX=$(patsubst pcl_common%,%,$(_PCL_ALTERNATE_NAME))
->>>>>>> cf8cc9dd
     HAVE_PCL=1
   endif
 endif
@@ -72,7 +66,6 @@
 
   CFLAGS_PCL  += -DHAVE_PCL $(CFLAGS_EIGEN3) \
 		 $(shell $(PKGCONFIG) --cflags 'pcl_common$(PCL_VERSION_SUFFIX)')
-<<<<<<< HEAD
   LDFLAGS_PCL += $(LDFLAGS_EIGEN3) \
 		 $(shell $(PKGCONFIG) --libs 'pcl_common$(PCL_VERSION_SUFFIX)')
 
@@ -88,16 +81,6 @@
 
 else
   pcl-have-lib = 0
-=======
-  LDFLAGS_PCL += $(foreach L,common features filters kdtree keypoints octree \
-			range_image range_image_border_extractor registration \
-			sample_consensus segmentation surface, \
-		   $(shell $(PKGCONFIG) --libs 'pcl_$L$(PCL_VERSION_SUFFIX)') ) \
-		 $(LDFLAGS_EIGEN3)
-  # need to fix PCL's pkg-config files first
-  LDFLAGS_PCL_VIS = $(shell $(PKGCONFIG) --libs 'pcl_visualizationi$(PCL_VERSION_SUFFIX)')
-  LDFLAGS_PCL_IO = $(shell $(PKGCONFIG) --libs 'pcl_io$(PCL_VERSION_SUFFIX)')
->>>>>>> cf8cc9dd
 endif
 
 endif # __buildsys_pcl_mk_
